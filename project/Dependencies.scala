--- conflicted
+++ resolved
@@ -73,13 +73,8 @@
     val gcpSdk = "2.31.0"
     val awsSdk2 = "2.25.69"
     val kinesisClient2 = "2.4.3"
-<<<<<<< HEAD
     val kafka = "7.6.2-ce"
-    val mskAuth = "2.1.1"
-=======
-    val kafka = "7.6.1-ce"
     val mskAuth = "2.2.0"
->>>>>>> 804904f1
     val nsqClient = "1.3.0"
     val jackson = "2.15.3"
     val config = "1.3.4"
