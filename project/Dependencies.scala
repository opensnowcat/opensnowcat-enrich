/*
 * Copyright (c) 2012-2023 Snowplow Analytics Ltd. All rights reserved.
 *
 * This program is licensed to you under the Apache License Version 2.0,
 * and you may not use this file except in compliance with the Apache License Version 2.0.
 * You may obtain a copy of the Apache License Version 2.0 at http://www.apache.org/licenses/LICENSE-2.0.
 *
 * Unless required by applicable law or agreed to in writing,
 * software distributed under the Apache License Version 2.0 is distributed on an
 * "AS IS" BASIS, WITHOUT WARRANTIES OR CONDITIONS OF ANY KIND, either express or implied.
 * See the Apache License Version 2.0 for the specific language governing permissions and limitations there under.
 */
// =======================================================
// scalafmt: {align.tokens = ["%", "%%"]}
// =======================================================
import sbt._

object Dependencies {

  val resolutionRepos = Seq(
    // For some Twitter libs and uaParser utils
    "Concurrent Maven Repo" at "https://conjars.org/repo",
    // For Twitter's util functions
    "Twitter Maven Repo" at "https://maven.twttr.com/",
    // For legacy Snowplow libs
    ("Snowplow Analytics Maven repo" at "http://maven.snplow.com/releases/").withAllowInsecureProtocol(true),
    // For Confluent libs
    ("Confluent Repository" at "https://packages.confluent.io/maven/")
  )

  object V {
    // Java
    val commonsCodec = "1.16.0"
    val commonsText = "1.11.0"
    val jodaTime = "2.12.7"
    val useragent = "1.21"
    val uaParser = "1.6.1"
    val snakeYaml = "2.2"
    val postgresDriver = "42.7.3"
    val mysqlConnector = "8.3.0"
    val hikariCP = "5.1.0"
    val jaywayJsonpath = "2.7.0"
    val jsonsmart = "2.5.0"
    val iabClient = "0.2.0"
    val yauaa = "7.11.0"
<<<<<<< HEAD
    val log4jToSlf4j = "2.23.0"
    val guava = "33.1.0-jre"
=======
    val log4jToSlf4j = "2.23.1"
    val guava = "33.0.0-jre"
>>>>>>> d3dce685
    val slf4j = "2.0.12"
    val log4j = "2.23.1"
    val thrift = "0.19.0"
    val sprayJson = "1.3.6"
    val netty = "4.1.107.Final"
    val protobuf = "3.25.3"

    val refererParser = "1.1.0"
    val maxmindIplookups = "0.7.2"
    val circe = "0.14.1"
    val circeOptics = "0.14.1"
    val circeConfig = "0.7.0"
    val circeJackson = "0.14.0"
    val scalaForex = "1.0.0"
    val scalaWeather = "1.0.0"
    val gatlingJsonpath = "0.6.14"
    val scalaUri = "4.0.3"
    val badRows = "2.1.2"
    val igluClient = "1.5.0"

    val snowplowRawEvent = "0.1.0"
    val collectorPayload = "0.0.0"
    val schemaSniffer = "0.0.0"

    val awsSdk = "1.12.681"
    val gcpSdk = "2.31.0"
    val awsSdk2 = "2.25.11"
    val kinesisClient2 = "2.4.3"
    val kafka = "7.6.0-ce"
    val mskAuth = "2.0.3"
    val nsqClient = "1.3.0"
    val jackson = "2.15.3"
    val config = "1.3.4"

    val decline = "2.4.1"
    val fs2 = "2.5.11"
    val catsEffect = "2.5.5"
    val fs2PubSub = "0.18.1"
    val fs2Aws = "3.1.1"
    val fs2Kafka = "1.10.0"
    val fs2BlobStorage = "0.8.11"
    val azureIdentity = "1.11.0"
    val http4s = "0.21.34"
    val log4cats = "1.7.0"
    val catsRetry = "2.1.1"
    val specsDiff = "0.9.0"
    val eventGen = "0.2.2"

    val snowplowTracker = "1.0.0"

    val specs2 = "4.20.5"
    val specs2Cats = "4.11.0"
    val specs2CE = "0.5.4"
    val scalacheck = "1.17.0"
    val testcontainers = "0.40.10"
    val parserCombinators = "2.3.0"
    val sentry = "1.7.30"

    val betterMonadicFor = "0.3.1"
  }

  object Libraries {
    val commonsCodec = "commons-codec"                 % "commons-codec"     % V.commonsCodec
    val commonsText = "org.apache.commons"             % "commons-text"      % V.commonsText
    val jodaTime = "joda-time"                         % "joda-time"         % V.jodaTime
    val useragent = "eu.bitwalker"                     % "UserAgentUtils"    % V.useragent
    val jacksonDatabind = "com.fasterxml.jackson.core" % "jackson-databind"  % V.jackson
    val snakeYaml = "org.yaml"                         % "snakeyaml"         % V.snakeYaml
    val uaParser = "com.github.ua-parser"              % "uap-java"          % V.uaParser
    val postgresDriver = "org.postgresql"              % "postgresql"        % V.postgresDriver
    val mysqlConnector = "com.mysql"                   % "mysql-connector-j" % V.mysqlConnector
    val hikariCP = ("com.zaxxer"                       % "HikariCP"          % V.hikariCP)
      .exclude("org.slf4j", "slf4j-api")
    val jaywayJsonpath = "com.jayway.jsonpath"    % "json-path"      % V.jaywayJsonpath
    val jsonsmart = "net.minidev"                 % "json-smart"     % V.jsonsmart
    val yauaa = "nl.basjes.parse.useragent"       % "yauaa"          % V.yauaa
    val log4jToSlf4j = "org.apache.logging.log4j" % "log4j-to-slf4j" % V.log4jToSlf4j
    val log4j = "org.apache.logging.log4j"        % "log4j-core"     % V.log4j
    val guava = "com.google.guava"                % "guava"          % V.guava

    val circeCore = "io.circe"                     %% "circe-core"                    % V.circe
    val circeGeneric = "io.circe"                  %% "circe-generic"                 % V.circe
    val circeExtras = "io.circe"                   %% "circe-generic-extras"          % V.circe
    val circeParser = "io.circe"                   %% "circe-parser"                  % V.circe
    val circeLiteral = "io.circe"                  %% "circe-literal"                 % V.circe
    val circeConfig = "io.circe"                   %% "circe-config"                  % V.circeConfig
    val circeOptics = "io.circe"                   %% "circe-optics"                  % V.circeOptics
    val circeJackson = "io.circe"                  %% "circe-jackson210"              % V.circeJackson
    val scalaUri = "io.lemonlabs"                  %% "scala-uri"                     % V.scalaUri
    val gatlingJsonpath = "io.gatling"             %% "jsonpath"                      % V.gatlingJsonpath
    val scalaForex = "com.snowplowanalytics"       %% "scala-forex"                   % V.scalaForex
    val refererParser = "com.snowplowanalytics"    %% "scala-referer-parser"          % V.refererParser
    val maxmindIplookups = "com.snowplowanalytics" %% "scala-maxmind-iplookups"       % V.maxmindIplookups
    val scalaWeather = "com.snowplowanalytics"     %% "scala-weather"                 % V.scalaWeather
    val badRows = "com.snowplowanalytics"          %% "snowplow-badrows"              % V.badRows
    val igluClient = "com.snowplowanalytics"       %% "iglu-scala-client"             % V.igluClient
    val igluClientHttp4s = "com.snowplowanalytics" %% "iglu-scala-client-http4s"      % V.igluClient
    val snowplowRawEvent = "com.snowplowanalytics"  % "snowplow-thrift-raw-event"     % V.snowplowRawEvent
    val collectorPayload = "com.snowplowanalytics"  % "collector-payload-1"           % V.collectorPayload
    val schemaSniffer = "com.snowplowanalytics"     % "schema-sniffer-1"              % V.schemaSniffer
    val iabClient = "com.snowplowanalytics"         % "iab-spiders-and-robots-client" % V.iabClient
    val thrift = "org.apache.thrift"                % "libthrift"                     % V.thrift
    val sprayJson = "io.spray"                     %% "spray-json"                    % V.sprayJson
    val nettyAll = "io.netty"                       % "netty-all"                     % V.netty
    val nettyCodec = "io.netty"                     % "netty-codec"                   % V.netty
    val slf4j = "org.slf4j"                         % "slf4j-simple"                  % V.slf4j
    val sentry = "io.sentry"                        % "sentry"                        % V.sentry
    val protobuf = "com.google.protobuf"            % "protobuf-java"                 % V.protobuf

    val specs2 = "org.specs2"                        %% "specs2-core"                   % V.specs2            % Test
    val specs2Cats = "org.specs2"                    %% "specs2-cats"                   % V.specs2Cats        % Test
    val specs2Scalacheck = "org.specs2"              %% "specs2-scalacheck"             % V.specs2            % Test
    val specs2Mock = "org.specs2"                    %% "specs2-mock"                   % V.specs2            % Test
    val specs2CE = "com.codecommit"                  %% "cats-effect-testing-specs2"    % V.specs2CE          % Test
    val specs2CEIt = "com.codecommit"                %% "cats-effect-testing-specs2"    % V.specs2CE          % IntegrationTest
    val specsDiff = "com.softwaremill.diffx"         %% "diffx-specs2"                  % V.specsDiff         % Test
    val eventGen = "com.snowplowanalytics"           %% "snowplow-event-generator-core" % V.eventGen          % Test
    val parserCombinators = "org.scala-lang.modules" %% "scala-parser-combinators"      % V.parserCombinators % Test
    val testContainersIt = "com.dimafeng"            %% "testcontainers-scala-core"     % V.testcontainers    % IntegrationTest

    val kinesisSdk = "com.amazonaws"        % "aws-java-sdk-kinesis"  % V.awsSdk
    val dynamodbSdk = "com.amazonaws"       % "aws-java-sdk-dynamodb" % V.awsSdk
    val sts = "com.amazonaws"               % "aws-java-sdk-sts"      % V.awsSdk     % Runtime
    val gcs = "com.google.cloud"            % "google-cloud-storage"  % V.gcpSdk
    val kafkaClients = "org.apache.kafka"   % "kafka-clients"         % V.kafka
    val mskAuth = "software.amazon.msk"     % "aws-msk-iam-auth"      % V.mskAuth    % Runtime
    val config = "com.typesafe"             % "config"                % V.config
    val nsqClient = "com.snowplowanalytics" % "nsq-java-client"       % V.nsqClient
    val catsEffect = "org.typelevel"       %% "cats-effect"           % V.catsEffect
    val scalacheck = "org.scalacheck"      %% "scalacheck"            % V.scalacheck % Test

    // FS2
    val decline = "com.monovore"    %% "decline"                % V.decline
    val fs2PubSub = "com.permutive" %% "fs2-google-pubsub-grpc" % V.fs2PubSub
    val fs2Aws = ("io.laserdisc"    %% "fs2-aws"                % V.fs2Aws)
      .exclude("com.amazonaws", "amazon-kinesis-producer")
      .exclude("software.amazon.kinesis", "amazon-kinesis-client")
    val fs2 = "co.fs2"                             %% "fs2-core"              % V.fs2
    val fs2Io = "co.fs2"                           %% "fs2-io"                % V.fs2
    val fs2Kafka = "com.github.fd4s"               %% "fs2-kafka"             % V.fs2Kafka
    val kinesisSdk2 = "software.amazon.awssdk"      % "kinesis"               % V.awsSdk2
    val dynamoDbSdk2 = "software.amazon.awssdk"     % "dynamodb"              % V.awsSdk2
    val s3Sdk2 = "software.amazon.awssdk"           % "s3"                    % V.awsSdk2
    val cloudwatchSdk2 = "software.amazon.awssdk"   % "cloudwatch"            % V.awsSdk2
    val kinesisClient2 = ("software.amazon.kinesis" % "amazon-kinesis-client" % V.kinesisClient2)
      .exclude("software.amazon.glue", "schema-registry-common")
      .exclude("software.amazon.glue", "schema-registry-serde")
    val stsSdk2 = "software.amazon.awssdk"                % "sts"                                   % V.awsSdk2 % Runtime
    val eventbridgeSdk2 = "software.amazon.awssdk"        % "eventbridge"                           % V.awsSdk2
    val azureIdentity = "com.azure"                       % "azure-identity"                        % V.azureIdentity
    val jacksonDfXml = "com.fasterxml.jackson.dataformat" % "jackson-dataformat-xml"                % V.jackson
    val http4sClient = "org.http4s"                      %% "http4s-blaze-client"                   % V.http4s
    val http4sCirce = "org.http4s"                       %% "http4s-circe"                          % V.http4s
    val log4cats = "org.typelevel"                       %% "log4cats-slf4j"                        % V.log4cats
    val catsRetry = "com.github.cb372"                   %% "cats-retry"                            % V.catsRetry
    val fs2BlobS3 = "com.github.fs2-blobstore"           %% "s3"                                    % V.fs2BlobStorage
    val fs2BlobGcs = "com.github.fs2-blobstore"          %% "gcs"                                   % V.fs2BlobStorage
    val fs2BlobAzure = "com.github.fs2-blobstore"        %% "azure"                                 % V.fs2BlobStorage
    val http4sDsl = "org.http4s"                         %% "http4s-dsl"                            % V.http4s  % Test
    val http4sServer = "org.http4s"                      %% "http4s-blaze-server"                   % V.http4s  % Test
    val trackerCore = "com.snowplowanalytics"            %% "snowplow-scala-tracker-core"           % V.snowplowTracker
    val emitterHttps = "com.snowplowanalytics"           %% "snowplow-scala-tracker-emitter-http4s" % V.snowplowTracker

    // compiler plugins
    val betterMonadicFor = "com.olegpy" %% "better-monadic-for" % V.betterMonadicFor

    val commonDependencies = Seq(
      jodaTime,
      commonsCodec,
      commonsText,
      useragent,
      jacksonDatabind,
      uaParser,
      snakeYaml,
      postgresDriver,
      mysqlConnector,
      hikariCP,
      jaywayJsonpath,
      jsonsmart,
      iabClient,
      yauaa,
      log4jToSlf4j,
      guava,
      circeOptics,
      circeJackson,
      refererParser,
      maxmindIplookups,
      scalaUri,
      scalaForex,
      scalaWeather,
      gatlingJsonpath,
      badRows,
      igluClient,
      snowplowRawEvent,
      http4sClient,
      collectorPayload,
      schemaSniffer,
      thrift,
      sprayJson,
      nettyAll,
      nettyCodec,
      protobuf,
      specs2,
      specs2Cats,
      specs2Scalacheck,
      specs2Mock,
      specs2CE,
      circeLiteral % Test,
      parserCombinators
    )

    val commonFs2Dependencies = Seq(
      decline,
      circeExtras,
      circeLiteral,
      circeConfig,
      catsEffect,
      fs2,
      fs2Io,
      slf4j,
      sentry,
      log4cats,
      catsRetry,
      igluClient,
      igluClientHttp4s,
      http4sClient,
      http4sCirce,
      trackerCore,
      emitterHttps,
      specs2,
      specs2CE,
      scalacheck,
      specs2Scalacheck,
      http4sDsl,
      http4sServer,
      eventGen,
      specsDiff,
      circeCore    % Test,
      circeGeneric % Test,
      circeParser  % Test
    )

    val awsUtilsDependencies = Seq(
      fs2BlobS3,
      s3Sdk2
    )

    val gcpUtilsDependencies = Seq(
      fs2BlobGcs,
      gcs
    )

    val azureUtilsDependencies = Seq(
      fs2BlobAzure,
      azureIdentity,
      jacksonDfXml
    )

    val pubsubDependencies = Seq(
      fs2BlobGcs,
      gcs,
      fs2PubSub,
      specs2,
      specs2CE
    )

    val kinesisDependencies = Seq(
      dynamodbSdk,
      kinesisSdk,
      fs2BlobS3,
      fs2Aws,
      kinesisSdk2,
      dynamoDbSdk2,
      s3Sdk2,
      cloudwatchSdk2,
      kinesisClient2,
      stsSdk2,
      sts,
      specs2,
      specs2CE
    )

    val kafkaDependencies = Seq(
      fs2Kafka,
      kafkaClients, // override kafka-clients 2.8.1 from fs2Kafka to address https://security.snyk.io/vuln/SNYK-JAVA-ORGAPACHEKAFKA-3027430
      mskAuth,
      specs2,
      specs2CE
    )

    val nsqDependencies = Seq(
      nsqClient,
      fs2BlobS3,
      fs2BlobGcs,
      log4j, // for security vulnerabilities
      specs2,
      specs2CE
    )

    val eventbridgeDependencies = Seq(
      dynamodbSdk,
      kinesisSdk,
      fs2BlobS3,
      fs2Aws,
      kinesisSdk2,
      dynamoDbSdk2,
      s3Sdk2,
      cloudwatchSdk2,
      kinesisClient2,
      stsSdk2,
      sts,
      specs2,
      specs2CE,
      eventbridgeSdk2
    )

    // exclusions
    val exclusions = Seq(
      "org.apache.tomcat.embed" % "tomcat-embed-core"
    )
  }
}<|MERGE_RESOLUTION|>--- conflicted
+++ resolved
@@ -43,13 +43,8 @@
     val jsonsmart = "2.5.0"
     val iabClient = "0.2.0"
     val yauaa = "7.11.0"
-<<<<<<< HEAD
-    val log4jToSlf4j = "2.23.0"
+    val log4jToSlf4j = "2.23.1"
     val guava = "33.1.0-jre"
-=======
-    val log4jToSlf4j = "2.23.1"
-    val guava = "33.0.0-jre"
->>>>>>> d3dce685
     val slf4j = "2.0.12"
     val log4j = "2.23.1"
     val thrift = "0.19.0"
