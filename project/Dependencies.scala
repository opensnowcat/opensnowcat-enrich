--- conflicted
+++ resolved
@@ -49,13 +49,8 @@
     val log4j = "2.22.1"
     val thrift = "0.15.0"
     val sprayJson = "1.3.6"
-<<<<<<< HEAD
     val netty = "4.1.104.Final"
-    val protobuf = "3.21.12"
-=======
-    val netty = "4.1.100.Final"
     val protobuf = "3.25.2"
->>>>>>> 4d389d09
 
     val refererParser = "1.1.0"
     val maxmindIplookups = "0.7.2"
