--- conflicted
+++ resolved
@@ -69,11 +69,7 @@
     val collectorPayload = "0.0.0"
     val schemaSniffer = "0.0.0"
 
-<<<<<<< HEAD
     val awsSdk = "1.12.739"
-=======
-    val awsSdk = "1.12.734"
->>>>>>> 35041f40
     val gcpSdk = "2.31.0"
     val awsSdk2 = "2.25.64"
     val kinesisClient2 = "2.4.3"
