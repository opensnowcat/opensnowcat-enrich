--- conflicted
+++ resolved
@@ -71,11 +71,7 @@
 
     val awsSdk = "1.12.701"
     val gcpSdk = "2.31.0"
-<<<<<<< HEAD
     val awsSdk2 = "2.25.55"
-=======
-    val awsSdk2 = "2.25.35"
->>>>>>> 3004f9f2
     val kinesisClient2 = "2.4.3"
     val kafka = "7.6.1-ce"
     val mskAuth = "2.1.0"
