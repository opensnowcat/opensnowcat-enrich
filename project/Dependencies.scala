--- conflicted
+++ resolved
@@ -70,13 +70,8 @@
     val schemaSniffer = "0.0.0"
 
     val awsSdk = "1.12.656"
-<<<<<<< HEAD
     val gcpSdk = "2.34.0"
-    val awsSdk2 = "2.23.21"
-=======
-    val gcpSdk = "2.33.0"
     val awsSdk2 = "2.24.5"
->>>>>>> 0d49bace
     val kinesisClient2 = "2.4.3"
     val kafka = "7.6.0-ce"
     val mskAuth = "2.0.3"
