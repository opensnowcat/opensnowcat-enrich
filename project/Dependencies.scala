/*
 * Copyright (c) 2012-2023 Snowplow Analytics Ltd. All rights reserved.
 *
 * This program is licensed to you under the Apache License Version 2.0,
 * and you may not use this file except in compliance with the Apache License Version 2.0.
 * You may obtain a copy of the Apache License Version 2.0 at http://www.apache.org/licenses/LICENSE-2.0.
 *
 * Unless required by applicable law or agreed to in writing,
 * software distributed under the Apache License Version 2.0 is distributed on an
 * "AS IS" BASIS, WITHOUT WARRANTIES OR CONDITIONS OF ANY KIND, either express or implied.
 * See the Apache License Version 2.0 for the specific language governing permissions and limitations there under.
 */
// =======================================================
// scalafmt: {align.tokens = ["%", "%%"]}
// =======================================================
import sbt._

object Dependencies {

  val resolutionRepos = Seq(
    // For some Twitter libs and uaParser utils
    "Concurrent Maven Repo" at "https://conjars.org/repo",
    // For Twitter's util functions
    "Twitter Maven Repo" at "https://maven.twttr.com/",
    // For legacy Snowplow libs
    ("Snowplow Analytics Maven repo" at "http://maven.snplow.com/releases/").withAllowInsecureProtocol(true),
    // For Confluent libs
    ("Confluent Repository" at "https://packages.confluent.io/maven/")
  )

  object V {
    // Java
    val commonsCodec = "1.16.0"
    val commonsText = "1.11.0"
    val jodaTime = "2.12.6"
    val useragent = "1.21"
    val uaParser = "1.6.1"
    val snakeYaml = "2.2"
    val postgresDriver = "42.7.1"
    val mysqlConnector = "8.3.0"
    val hikariCP = "5.1.0"
    val jaywayJsonpath = "2.7.0"
    val jsonsmart = "2.5.0"
    val iabClient = "0.2.0"
    val yauaa = "7.11.0"
    val log4jToSlf4j = "2.22.1"
    val guava = "33.0.0-jre"
    val slf4j = "2.0.11"
    val log4j = "2.22.1"
    val thrift = "0.19.0"
    val sprayJson = "1.3.6"
    val netty = "4.1.106.Final"
    val protobuf = "3.25.2"

    val refererParser = "1.1.0"
    val maxmindIplookups = "0.7.2"
    val circe = "0.14.1"
    val circeOptics = "0.14.1"
    val circeConfig = "0.7.0"
    val circeJackson = "0.14.0"
    val scalaForex = "1.0.0"
    val scalaWeather = "1.0.0"
    val gatlingJsonpath = "0.6.14"
    val scalaUri = "4.0.3"
    val badRows = "2.1.2"
    val igluClient = "1.5.0"

    val snowplowRawEvent = "0.1.0"
    val collectorPayload = "0.0.0"
    val schemaSniffer = "0.0.0"

<<<<<<< HEAD
    val awsSdk = "1.12.641"
    val gcpSdk = "2.32.1"
    val awsSdk2 = "2.23.7"
=======
    val awsSdk = "1.12.646"
    val gcpSdk = "2.31.0"
    val awsSdk2 = "2.23.12"
>>>>>>> 0cbac769
    val kinesisClient2 = "2.4.3"
    val kafka = "7.5.3-ce"
    val mskAuth = "2.0.3"
    val nsqClient = "1.3.0"
    val jackson = "2.16.1"
    val config = "1.3.4"

    val decline = "2.4.1"
    val fs2 = "2.5.11"
    val catsEffect = "2.5.5"
    val fs2PubSub = "0.18.1"
    val fs2Aws = "3.1.1"
    val fs2Kafka = "1.10.0"
    val fs2BlobStorage = "0.8.11"
    val azureIdentity = "1.11.0"
    val http4s = "0.21.34"
    val log4cats = "1.7.0"
    val catsRetry = "2.1.1"
    val specsDiff = "0.9.0"
    val eventGen = "0.2.2"

    val snowplowTracker = "1.0.0"

    val specs2 = "4.20.5"
    val specs2Cats = "4.11.0"
    val specs2CE = "0.5.4"
    val scalacheck = "1.17.0"
    val testcontainers = "0.40.10"
    val parserCombinators = "2.3.0"
    val sentry = "1.7.30"

    val betterMonadicFor = "0.3.1"
  }

  object Libraries {
    val commonsCodec = "commons-codec"                 % "commons-codec"     % V.commonsCodec
    val commonsText = "org.apache.commons"             % "commons-text"      % V.commonsText
    val jodaTime = "joda-time"                         % "joda-time"         % V.jodaTime
    val useragent = "eu.bitwalker"                     % "UserAgentUtils"    % V.useragent
    val jacksonDatabind = "com.fasterxml.jackson.core" % "jackson-databind"  % V.jackson
    val snakeYaml = "org.yaml"                         % "snakeyaml"         % V.snakeYaml
    val uaParser = "com.github.ua-parser"              % "uap-java"          % V.uaParser
    val postgresDriver = "org.postgresql"              % "postgresql"        % V.postgresDriver
    val mysqlConnector = "com.mysql"                   % "mysql-connector-j" % V.mysqlConnector
    val hikariCP = ("com.zaxxer"                       % "HikariCP"          % V.hikariCP)
      .exclude("org.slf4j", "slf4j-api")
    val jaywayJsonpath = "com.jayway.jsonpath"    % "json-path"      % V.jaywayJsonpath
    val jsonsmart = "net.minidev"                 % "json-smart"     % V.jsonsmart
    val yauaa = "nl.basjes.parse.useragent"       % "yauaa"          % V.yauaa
    val log4jToSlf4j = "org.apache.logging.log4j" % "log4j-to-slf4j" % V.log4jToSlf4j
    val log4j = "org.apache.logging.log4j"        % "log4j-core"     % V.log4j
    val guava = "com.google.guava"                % "guava"          % V.guava

    val circeCore = "io.circe"                     %% "circe-core"                    % V.circe
    val circeGeneric = "io.circe"                  %% "circe-generic"                 % V.circe
    val circeExtras = "io.circe"                   %% "circe-generic-extras"          % V.circe
    val circeParser = "io.circe"                   %% "circe-parser"                  % V.circe
    val circeLiteral = "io.circe"                  %% "circe-literal"                 % V.circe
    val circeConfig = "io.circe"                   %% "circe-config"                  % V.circeConfig
    val circeOptics = "io.circe"                   %% "circe-optics"                  % V.circeOptics
    val circeJackson = "io.circe"                  %% "circe-jackson210"              % V.circeJackson
    val scalaUri = "io.lemonlabs"                  %% "scala-uri"                     % V.scalaUri
    val gatlingJsonpath = "io.gatling"             %% "jsonpath"                      % V.gatlingJsonpath
    val scalaForex = "com.snowplowanalytics"       %% "scala-forex"                   % V.scalaForex
    val refererParser = "com.snowplowanalytics"    %% "scala-referer-parser"          % V.refererParser
    val maxmindIplookups = "com.snowplowanalytics" %% "scala-maxmind-iplookups"       % V.maxmindIplookups
    val scalaWeather = "com.snowplowanalytics"     %% "scala-weather"                 % V.scalaWeather
    val badRows = "com.snowplowanalytics"          %% "snowplow-badrows"              % V.badRows
    val igluClient = "com.snowplowanalytics"       %% "iglu-scala-client"             % V.igluClient
    val igluClientHttp4s = "com.snowplowanalytics" %% "iglu-scala-client-http4s"      % V.igluClient
    val snowplowRawEvent = "com.snowplowanalytics"  % "snowplow-thrift-raw-event"     % V.snowplowRawEvent
    val collectorPayload = "com.snowplowanalytics"  % "collector-payload-1"           % V.collectorPayload
    val schemaSniffer = "com.snowplowanalytics"     % "schema-sniffer-1"              % V.schemaSniffer
    val iabClient = "com.snowplowanalytics"         % "iab-spiders-and-robots-client" % V.iabClient
    val thrift = "org.apache.thrift"                % "libthrift"                     % V.thrift
    val sprayJson = "io.spray"                     %% "spray-json"                    % V.sprayJson
    val nettyAll = "io.netty"                       % "netty-all"                     % V.netty
    val nettyCodec = "io.netty"                     % "netty-codec"                   % V.netty
    val slf4j = "org.slf4j"                         % "slf4j-simple"                  % V.slf4j
    val sentry = "io.sentry"                        % "sentry"                        % V.sentry
    val protobuf = "com.google.protobuf"            % "protobuf-java"                 % V.protobuf

    val specs2 = "org.specs2"                        %% "specs2-core"                   % V.specs2            % Test
    val specs2Cats = "org.specs2"                    %% "specs2-cats"                   % V.specs2Cats        % Test
    val specs2Scalacheck = "org.specs2"              %% "specs2-scalacheck"             % V.specs2            % Test
    val specs2Mock = "org.specs2"                    %% "specs2-mock"                   % V.specs2            % Test
    val specs2CE = "com.codecommit"                  %% "cats-effect-testing-specs2"    % V.specs2CE          % Test
    val specs2CEIt = "com.codecommit"                %% "cats-effect-testing-specs2"    % V.specs2CE          % IntegrationTest
    val specsDiff = "com.softwaremill.diffx"         %% "diffx-specs2"                  % V.specsDiff         % Test
    val eventGen = "com.snowplowanalytics"           %% "snowplow-event-generator-core" % V.eventGen          % Test
    val parserCombinators = "org.scala-lang.modules" %% "scala-parser-combinators"      % V.parserCombinators % Test
    val testContainersIt = "com.dimafeng"            %% "testcontainers-scala-core"     % V.testcontainers    % IntegrationTest

    val kinesisSdk = "com.amazonaws"        % "aws-java-sdk-kinesis"  % V.awsSdk
    val dynamodbSdk = "com.amazonaws"       % "aws-java-sdk-dynamodb" % V.awsSdk
    val sts = "com.amazonaws"               % "aws-java-sdk-sts"      % V.awsSdk     % Runtime
    val gcs = "com.google.cloud"            % "google-cloud-storage"  % V.gcpSdk
    val kafkaClients = "org.apache.kafka"   % "kafka-clients"         % V.kafka
    val mskAuth = "software.amazon.msk"     % "aws-msk-iam-auth"      % V.mskAuth    % Runtime
    val config = "com.typesafe"             % "config"                % V.config
    val nsqClient = "com.snowplowanalytics" % "nsq-java-client"       % V.nsqClient
    val catsEffect = "org.typelevel"       %% "cats-effect"           % V.catsEffect
    val scalacheck = "org.scalacheck"      %% "scalacheck"            % V.scalacheck % Test

    // FS2
    val decline = "com.monovore"    %% "decline"                % V.decline
    val fs2PubSub = "com.permutive" %% "fs2-google-pubsub-grpc" % V.fs2PubSub
    val fs2Aws = ("io.laserdisc"    %% "fs2-aws"                % V.fs2Aws)
      .exclude("com.amazonaws", "amazon-kinesis-producer")
      .exclude("software.amazon.kinesis", "amazon-kinesis-client")
    val fs2 = "co.fs2"                             %% "fs2-core"              % V.fs2
    val fs2Io = "co.fs2"                           %% "fs2-io"                % V.fs2
    val fs2Kafka = "com.github.fd4s"               %% "fs2-kafka"             % V.fs2Kafka
    val kinesisSdk2 = "software.amazon.awssdk"      % "kinesis"               % V.awsSdk2
    val dynamoDbSdk2 = "software.amazon.awssdk"     % "dynamodb"              % V.awsSdk2
    val s3Sdk2 = "software.amazon.awssdk"           % "s3"                    % V.awsSdk2
    val cloudwatchSdk2 = "software.amazon.awssdk"   % "cloudwatch"            % V.awsSdk2
    val kinesisClient2 = ("software.amazon.kinesis" % "amazon-kinesis-client" % V.kinesisClient2)
      .exclude("software.amazon.glue", "schema-registry-common")
      .exclude("software.amazon.glue", "schema-registry-serde")
    val stsSdk2 = "software.amazon.awssdk"                % "sts"                                   % V.awsSdk2 % Runtime
    val eventbridgeSdk2 = "software.amazon.awssdk"        % "eventbridge"                           % V.awsSdk2
    val azureIdentity = "com.azure"                       % "azure-identity"                        % V.azureIdentity
    val jacksonDfXml = "com.fasterxml.jackson.dataformat" % "jackson-dataformat-xml"                % V.jackson
    val http4sClient = "org.http4s"                      %% "http4s-blaze-client"                   % V.http4s
    val http4sCirce = "org.http4s"                       %% "http4s-circe"                          % V.http4s
    val log4cats = "org.typelevel"                       %% "log4cats-slf4j"                        % V.log4cats
    val catsRetry = "com.github.cb372"                   %% "cats-retry"                            % V.catsRetry
    val fs2BlobS3 = "com.github.fs2-blobstore"           %% "s3"                                    % V.fs2BlobStorage
    val fs2BlobGcs = "com.github.fs2-blobstore"          %% "gcs"                                   % V.fs2BlobStorage
    val fs2BlobAzure = "com.github.fs2-blobstore"        %% "azure"                                 % V.fs2BlobStorage
    val http4sDsl = "org.http4s"                         %% "http4s-dsl"                            % V.http4s  % Test
    val http4sServer = "org.http4s"                      %% "http4s-blaze-server"                   % V.http4s  % Test
    val trackerCore = "com.snowplowanalytics"            %% "snowplow-scala-tracker-core"           % V.snowplowTracker
    val emitterHttps = "com.snowplowanalytics"           %% "snowplow-scala-tracker-emitter-http4s" % V.snowplowTracker

    // compiler plugins
    val betterMonadicFor = "com.olegpy" %% "better-monadic-for" % V.betterMonadicFor

    val commonDependencies = Seq(
      jodaTime,
      commonsCodec,
      commonsText,
      useragent,
      jacksonDatabind,
      uaParser,
      snakeYaml,
      postgresDriver,
      mysqlConnector,
      hikariCP,
      jaywayJsonpath,
      jsonsmart,
      iabClient,
      yauaa,
      log4jToSlf4j,
      guava,
      circeOptics,
      circeJackson,
      refererParser,
      maxmindIplookups,
      scalaUri,
      scalaForex,
      scalaWeather,
      gatlingJsonpath,
      badRows,
      igluClient,
      snowplowRawEvent,
      http4sClient,
      collectorPayload,
      schemaSniffer,
      thrift,
      sprayJson,
      nettyAll,
      nettyCodec,
      protobuf,
      specs2,
      specs2Cats,
      specs2Scalacheck,
      specs2Mock,
      specs2CE,
      circeLiteral % Test,
      parserCombinators
    )

    val commonFs2Dependencies = Seq(
      decline,
      circeExtras,
      circeLiteral,
      circeConfig,
      catsEffect,
      fs2,
      fs2Io,
      slf4j,
      sentry,
      log4cats,
      catsRetry,
      igluClient,
      igluClientHttp4s,
      http4sClient,
      http4sCirce,
      trackerCore,
      emitterHttps,
      specs2,
      specs2CE,
      scalacheck,
      specs2Scalacheck,
      http4sDsl,
      http4sServer,
      eventGen,
      specsDiff,
      circeCore    % Test,
      circeGeneric % Test,
      circeParser  % Test
    )

    val awsUtilsDependencies = Seq(
      fs2BlobS3,
      s3Sdk2
    )

    val gcpUtilsDependencies = Seq(
      fs2BlobGcs,
      gcs
    )

    val azureUtilsDependencies = Seq(
      fs2BlobAzure,
      azureIdentity,
      jacksonDfXml
    )

    val pubsubDependencies = Seq(
      fs2BlobGcs,
      gcs,
      fs2PubSub,
      specs2,
      specs2CE
    )

    val kinesisDependencies = Seq(
      dynamodbSdk,
      kinesisSdk,
      fs2BlobS3,
      fs2Aws,
      kinesisSdk2,
      dynamoDbSdk2,
      s3Sdk2,
      cloudwatchSdk2,
      kinesisClient2,
      stsSdk2,
      sts,
      specs2,
      specs2CE
    )

    val kafkaDependencies = Seq(
      fs2Kafka,
      kafkaClients, // override kafka-clients 2.8.1 from fs2Kafka to address https://security.snyk.io/vuln/SNYK-JAVA-ORGAPACHEKAFKA-3027430
      mskAuth,
      specs2,
      specs2CE
    )

    val nsqDependencies = Seq(
      nsqClient,
      fs2BlobS3,
      fs2BlobGcs,
      log4j, // for security vulnerabilities
      specs2,
      specs2CE
    )

    val eventbridgeDependencies = Seq(
      dynamodbSdk,
      kinesisSdk,
      fs2BlobS3,
      fs2Aws,
      kinesisSdk2,
      dynamoDbSdk2,
      s3Sdk2,
      cloudwatchSdk2,
      kinesisClient2,
      stsSdk2,
      sts,
      specs2,
      specs2CE,
      eventbridgeSdk2
    )

    // exclusions
    val exclusions = Seq(
      "org.apache.tomcat.embed" % "tomcat-embed-core"
    )
  }
}<|MERGE_RESOLUTION|>--- conflicted
+++ resolved
@@ -69,15 +69,9 @@
     val collectorPayload = "0.0.0"
     val schemaSniffer = "0.0.0"
 
-<<<<<<< HEAD
-    val awsSdk = "1.12.641"
+    val awsSdk = "1.12.646"
     val gcpSdk = "2.32.1"
-    val awsSdk2 = "2.23.7"
-=======
-    val awsSdk = "1.12.646"
-    val gcpSdk = "2.31.0"
     val awsSdk2 = "2.23.12"
->>>>>>> 0cbac769
     val kinesisClient2 = "2.4.3"
     val kafka = "7.5.3-ce"
     val mskAuth = "2.0.3"
