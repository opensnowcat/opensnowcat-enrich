/*
 * Copyright (c) 2012-2023 Snowplow Analytics Ltd. All rights reserved.
 *
 * This program is licensed to you under the Apache License Version 2.0,
 * and you may not use this file except in compliance with the Apache License Version 2.0.
 * You may obtain a copy of the Apache License Version 2.0 at http://www.apache.org/licenses/LICENSE-2.0.
 *
 * Unless required by applicable law or agreed to in writing,
 * software distributed under the Apache License Version 2.0 is distributed on an
 * "AS IS" BASIS, WITHOUT WARRANTIES OR CONDITIONS OF ANY KIND, either express or implied.
 * See the Apache License Version 2.0 for the specific language governing permissions and limitations there under.
 */
// =======================================================
// scalafmt: {align.tokens = ["%", "%%"]}
// =======================================================
import sbt._

object Dependencies {

  val resolutionRepos = Seq(
    // For some Twitter libs and uaParser utils
    "Concurrent Maven Repo" at "https://conjars.org/repo",
    // For Twitter's util functions
    "Twitter Maven Repo" at "https://maven.twttr.com/",
    // For legacy Snowplow libs
    ("Snowplow Analytics Maven repo" at "http://maven.snplow.com/releases/").withAllowInsecureProtocol(true),
    // For Confluent libs
    ("Confluent Repository" at "https://packages.confluent.io/maven/")
  )

  object V {
    // Java
    val commonsCodec = "1.16.0"
    val commonsText = "1.11.0"
    val jodaTime = "2.12.7"
    val useragent = "1.21"
    val uaParser = "1.6.1"
    val snakeYaml = "2.2"
    val postgresDriver = "42.7.1"
    val mysqlConnector = "8.3.0"
    val hikariCP = "5.1.0"
    val jaywayJsonpath = "2.7.0"
    val jsonsmart = "2.5.0"
    val iabClient = "0.2.0"
    val yauaa = "7.11.0"
    val log4jToSlf4j = "2.22.1"
    val guava = "33.0.0-jre"
    val slf4j = "2.0.12"
    val log4j = "2.22.1"
    val thrift = "0.19.0"
    val sprayJson = "1.3.6"
    val netty = "4.1.107.Final"
    val protobuf = "3.25.3"

    val refererParser = "1.1.0"
    val maxmindIplookups = "0.7.2"
    val circe = "0.14.1"
    val circeOptics = "0.14.1"
    val circeConfig = "0.7.0"
    val circeJackson = "0.14.0"
    val scalaForex = "1.0.0"
    val scalaWeather = "1.0.0"
    val gatlingJsonpath = "0.6.14"
    val scalaUri = "4.0.3"
    val badRows = "2.1.2"
    val igluClient = "1.5.0"

    val snowplowRawEvent = "0.1.0"
    val collectorPayload = "0.0.0"
    val schemaSniffer = "0.0.0"

<<<<<<< HEAD
    val awsSdk = "1.12.661"
    val gcpSdk = "2.33.0"
=======
    val awsSdk = "1.12.656"
    val gcpSdk = "2.34.0"
>>>>>>> b099b689
    val awsSdk2 = "2.24.5"
    val kinesisClient2 = "2.4.3"
    val kafka = "7.6.0-ce"
    val mskAuth = "2.0.3"
    val nsqClient = "1.3.0"
    val jackson = "2.16.1"
    val config = "1.3.4"

    val decline = "2.4.1"
    val fs2 = "2.5.11"
    val catsEffect = "2.5.5"
    val fs2PubSub = "0.18.1"
    val fs2Aws = "3.1.1"
    val fs2Kafka = "1.10.0"
    val fs2BlobStorage = "0.8.11"
    val azureIdentity = "1.11.0"
    val http4s = "0.21.34"
    val log4cats = "1.7.0"
    val catsRetry = "2.1.1"
    val specsDiff = "0.9.0"
    val eventGen = "0.2.2"

    val snowplowTracker = "1.0.0"

    val specs2 = "4.20.5"
    val specs2Cats = "4.11.0"
    val specs2CE = "0.5.4"
    val scalacheck = "1.17.0"
    val testcontainers = "0.40.10"
    val parserCombinators = "2.3.0"
    val sentry = "1.7.30"

    val betterMonadicFor = "0.3.1"
  }

  object Libraries {
    val commonsCodec = "commons-codec"                 % "commons-codec"     % V.commonsCodec
    val commonsText = "org.apache.commons"             % "commons-text"      % V.commonsText
    val jodaTime = "joda-time"                         % "joda-time"         % V.jodaTime
    val useragent = "eu.bitwalker"                     % "UserAgentUtils"    % V.useragent
    val jacksonDatabind = "com.fasterxml.jackson.core" % "jackson-databind"  % V.jackson
    val snakeYaml = "org.yaml"                         % "snakeyaml"         % V.snakeYaml
    val uaParser = "com.github.ua-parser"              % "uap-java"          % V.uaParser
    val postgresDriver = "org.postgresql"              % "postgresql"        % V.postgresDriver
    val mysqlConnector = "com.mysql"                   % "mysql-connector-j" % V.mysqlConnector
    val hikariCP = ("com.zaxxer"                       % "HikariCP"          % V.hikariCP)
      .exclude("org.slf4j", "slf4j-api")
    val jaywayJsonpath = "com.jayway.jsonpath"    % "json-path"      % V.jaywayJsonpath
    val jsonsmart = "net.minidev"                 % "json-smart"     % V.jsonsmart
    val yauaa = "nl.basjes.parse.useragent"       % "yauaa"          % V.yauaa
    val log4jToSlf4j = "org.apache.logging.log4j" % "log4j-to-slf4j" % V.log4jToSlf4j
    val log4j = "org.apache.logging.log4j"        % "log4j-core"     % V.log4j
    val guava = "com.google.guava"                % "guava"          % V.guava

    val circeCore = "io.circe"                     %% "circe-core"                    % V.circe
    val circeGeneric = "io.circe"                  %% "circe-generic"                 % V.circe
    val circeExtras = "io.circe"                   %% "circe-generic-extras"          % V.circe
    val circeParser = "io.circe"                   %% "circe-parser"                  % V.circe
    val circeLiteral = "io.circe"                  %% "circe-literal"                 % V.circe
    val circeConfig = "io.circe"                   %% "circe-config"                  % V.circeConfig
    val circeOptics = "io.circe"                   %% "circe-optics"                  % V.circeOptics
    val circeJackson = "io.circe"                  %% "circe-jackson210"              % V.circeJackson
    val scalaUri = "io.lemonlabs"                  %% "scala-uri"                     % V.scalaUri
    val gatlingJsonpath = "io.gatling"             %% "jsonpath"                      % V.gatlingJsonpath
    val scalaForex = "com.snowplowanalytics"       %% "scala-forex"                   % V.scalaForex
    val refererParser = "com.snowplowanalytics"    %% "scala-referer-parser"          % V.refererParser
    val maxmindIplookups = "com.snowplowanalytics" %% "scala-maxmind-iplookups"       % V.maxmindIplookups
    val scalaWeather = "com.snowplowanalytics"     %% "scala-weather"                 % V.scalaWeather
    val badRows = "com.snowplowanalytics"          %% "snowplow-badrows"              % V.badRows
    val igluClient = "com.snowplowanalytics"       %% "iglu-scala-client"             % V.igluClient
    val igluClientHttp4s = "com.snowplowanalytics" %% "iglu-scala-client-http4s"      % V.igluClient
    val snowplowRawEvent = "com.snowplowanalytics"  % "snowplow-thrift-raw-event"     % V.snowplowRawEvent
    val collectorPayload = "com.snowplowanalytics"  % "collector-payload-1"           % V.collectorPayload
    val schemaSniffer = "com.snowplowanalytics"     % "schema-sniffer-1"              % V.schemaSniffer
    val iabClient = "com.snowplowanalytics"         % "iab-spiders-and-robots-client" % V.iabClient
    val thrift = "org.apache.thrift"                % "libthrift"                     % V.thrift
    val sprayJson = "io.spray"                     %% "spray-json"                    % V.sprayJson
    val nettyAll = "io.netty"                       % "netty-all"                     % V.netty
    val nettyCodec = "io.netty"                     % "netty-codec"                   % V.netty
    val slf4j = "org.slf4j"                         % "slf4j-simple"                  % V.slf4j
    val sentry = "io.sentry"                        % "sentry"                        % V.sentry
    val protobuf = "com.google.protobuf"            % "protobuf-java"                 % V.protobuf

    val specs2 = "org.specs2"                        %% "specs2-core"                   % V.specs2            % Test
    val specs2Cats = "org.specs2"                    %% "specs2-cats"                   % V.specs2Cats        % Test
    val specs2Scalacheck = "org.specs2"              %% "specs2-scalacheck"             % V.specs2            % Test
    val specs2Mock = "org.specs2"                    %% "specs2-mock"                   % V.specs2            % Test
    val specs2CE = "com.codecommit"                  %% "cats-effect-testing-specs2"    % V.specs2CE          % Test
    val specs2CEIt = "com.codecommit"                %% "cats-effect-testing-specs2"    % V.specs2CE          % IntegrationTest
    val specsDiff = "com.softwaremill.diffx"         %% "diffx-specs2"                  % V.specsDiff         % Test
    val eventGen = "com.snowplowanalytics"           %% "snowplow-event-generator-core" % V.eventGen          % Test
    val parserCombinators = "org.scala-lang.modules" %% "scala-parser-combinators"      % V.parserCombinators % Test
    val testContainersIt = "com.dimafeng"            %% "testcontainers-scala-core"     % V.testcontainers    % IntegrationTest

    val kinesisSdk = "com.amazonaws"        % "aws-java-sdk-kinesis"  % V.awsSdk
    val dynamodbSdk = "com.amazonaws"       % "aws-java-sdk-dynamodb" % V.awsSdk
    val sts = "com.amazonaws"               % "aws-java-sdk-sts"      % V.awsSdk     % Runtime
    val gcs = "com.google.cloud"            % "google-cloud-storage"  % V.gcpSdk
    val kafkaClients = "org.apache.kafka"   % "kafka-clients"         % V.kafka
    val mskAuth = "software.amazon.msk"     % "aws-msk-iam-auth"      % V.mskAuth    % Runtime
    val config = "com.typesafe"             % "config"                % V.config
    val nsqClient = "com.snowplowanalytics" % "nsq-java-client"       % V.nsqClient
    val catsEffect = "org.typelevel"       %% "cats-effect"           % V.catsEffect
    val scalacheck = "org.scalacheck"      %% "scalacheck"            % V.scalacheck % Test

    // FS2
    val decline = "com.monovore"    %% "decline"                % V.decline
    val fs2PubSub = "com.permutive" %% "fs2-google-pubsub-grpc" % V.fs2PubSub
    val fs2Aws = ("io.laserdisc"    %% "fs2-aws"                % V.fs2Aws)
      .exclude("com.amazonaws", "amazon-kinesis-producer")
      .exclude("software.amazon.kinesis", "amazon-kinesis-client")
    val fs2 = "co.fs2"                             %% "fs2-core"              % V.fs2
    val fs2Io = "co.fs2"                           %% "fs2-io"                % V.fs2
    val fs2Kafka = "com.github.fd4s"               %% "fs2-kafka"             % V.fs2Kafka
    val kinesisSdk2 = "software.amazon.awssdk"      % "kinesis"               % V.awsSdk2
    val dynamoDbSdk2 = "software.amazon.awssdk"     % "dynamodb"              % V.awsSdk2
    val s3Sdk2 = "software.amazon.awssdk"           % "s3"                    % V.awsSdk2
    val cloudwatchSdk2 = "software.amazon.awssdk"   % "cloudwatch"            % V.awsSdk2
    val kinesisClient2 = ("software.amazon.kinesis" % "amazon-kinesis-client" % V.kinesisClient2)
      .exclude("software.amazon.glue", "schema-registry-common")
      .exclude("software.amazon.glue", "schema-registry-serde")
    val stsSdk2 = "software.amazon.awssdk"                % "sts"                                   % V.awsSdk2 % Runtime
    val eventbridgeSdk2 = "software.amazon.awssdk"        % "eventbridge"                           % V.awsSdk2
    val azureIdentity = "com.azure"                       % "azure-identity"                        % V.azureIdentity
    val jacksonDfXml = "com.fasterxml.jackson.dataformat" % "jackson-dataformat-xml"                % V.jackson
    val http4sClient = "org.http4s"                      %% "http4s-blaze-client"                   % V.http4s
    val http4sCirce = "org.http4s"                       %% "http4s-circe"                          % V.http4s
    val log4cats = "org.typelevel"                       %% "log4cats-slf4j"                        % V.log4cats
    val catsRetry = "com.github.cb372"                   %% "cats-retry"                            % V.catsRetry
    val fs2BlobS3 = "com.github.fs2-blobstore"           %% "s3"                                    % V.fs2BlobStorage
    val fs2BlobGcs = "com.github.fs2-blobstore"          %% "gcs"                                   % V.fs2BlobStorage
    val fs2BlobAzure = "com.github.fs2-blobstore"        %% "azure"                                 % V.fs2BlobStorage
    val http4sDsl = "org.http4s"                         %% "http4s-dsl"                            % V.http4s  % Test
    val http4sServer = "org.http4s"                      %% "http4s-blaze-server"                   % V.http4s  % Test
    val trackerCore = "com.snowplowanalytics"            %% "snowplow-scala-tracker-core"           % V.snowplowTracker
    val emitterHttps = "com.snowplowanalytics"           %% "snowplow-scala-tracker-emitter-http4s" % V.snowplowTracker

    // compiler plugins
    val betterMonadicFor = "com.olegpy" %% "better-monadic-for" % V.betterMonadicFor

    val commonDependencies = Seq(
      jodaTime,
      commonsCodec,
      commonsText,
      useragent,
      jacksonDatabind,
      uaParser,
      snakeYaml,
      postgresDriver,
      mysqlConnector,
      hikariCP,
      jaywayJsonpath,
      jsonsmart,
      iabClient,
      yauaa,
      log4jToSlf4j,
      guava,
      circeOptics,
      circeJackson,
      refererParser,
      maxmindIplookups,
      scalaUri,
      scalaForex,
      scalaWeather,
      gatlingJsonpath,
      badRows,
      igluClient,
      snowplowRawEvent,
      http4sClient,
      collectorPayload,
      schemaSniffer,
      thrift,
      sprayJson,
      nettyAll,
      nettyCodec,
      protobuf,
      specs2,
      specs2Cats,
      specs2Scalacheck,
      specs2Mock,
      specs2CE,
      circeLiteral % Test,
      parserCombinators
    )

    val commonFs2Dependencies = Seq(
      decline,
      circeExtras,
      circeLiteral,
      circeConfig,
      catsEffect,
      fs2,
      fs2Io,
      slf4j,
      sentry,
      log4cats,
      catsRetry,
      igluClient,
      igluClientHttp4s,
      http4sClient,
      http4sCirce,
      trackerCore,
      emitterHttps,
      specs2,
      specs2CE,
      scalacheck,
      specs2Scalacheck,
      http4sDsl,
      http4sServer,
      eventGen,
      specsDiff,
      circeCore    % Test,
      circeGeneric % Test,
      circeParser  % Test
    )

    val awsUtilsDependencies = Seq(
      fs2BlobS3,
      s3Sdk2
    )

    val gcpUtilsDependencies = Seq(
      fs2BlobGcs,
      gcs
    )

    val azureUtilsDependencies = Seq(
      fs2BlobAzure,
      azureIdentity,
      jacksonDfXml
    )

    val pubsubDependencies = Seq(
      fs2BlobGcs,
      gcs,
      fs2PubSub,
      specs2,
      specs2CE
    )

    val kinesisDependencies = Seq(
      dynamodbSdk,
      kinesisSdk,
      fs2BlobS3,
      fs2Aws,
      kinesisSdk2,
      dynamoDbSdk2,
      s3Sdk2,
      cloudwatchSdk2,
      kinesisClient2,
      stsSdk2,
      sts,
      specs2,
      specs2CE
    )

    val kafkaDependencies = Seq(
      fs2Kafka,
      kafkaClients, // override kafka-clients 2.8.1 from fs2Kafka to address https://security.snyk.io/vuln/SNYK-JAVA-ORGAPACHEKAFKA-3027430
      mskAuth,
      specs2,
      specs2CE
    )

    val nsqDependencies = Seq(
      nsqClient,
      fs2BlobS3,
      fs2BlobGcs,
      log4j, // for security vulnerabilities
      specs2,
      specs2CE
    )

    val eventbridgeDependencies = Seq(
      dynamodbSdk,
      kinesisSdk,
      fs2BlobS3,
      fs2Aws,
      kinesisSdk2,
      dynamoDbSdk2,
      s3Sdk2,
      cloudwatchSdk2,
      kinesisClient2,
      stsSdk2,
      sts,
      specs2,
      specs2CE,
      eventbridgeSdk2
    )

    // exclusions
    val exclusions = Seq(
      "org.apache.tomcat.embed" % "tomcat-embed-core"
    )
  }
}<|MERGE_RESOLUTION|>--- conflicted
+++ resolved
@@ -69,13 +69,8 @@
     val collectorPayload = "0.0.0"
     val schemaSniffer = "0.0.0"
 
-<<<<<<< HEAD
     val awsSdk = "1.12.661"
-    val gcpSdk = "2.33.0"
-=======
-    val awsSdk = "1.12.656"
     val gcpSdk = "2.34.0"
->>>>>>> b099b689
     val awsSdk2 = "2.24.5"
     val kinesisClient2 = "2.4.3"
     val kafka = "7.6.0-ce"
