/*
 * Copyright (c) 2012-2023 Snowplow Analytics Ltd. All rights reserved.
 *
 * This program is licensed to you under the Apache License Version 2.0,
 * and you may not use this file except in compliance with the Apache License Version 2.0.
 * You may obtain a copy of the Apache License Version 2.0 at http://www.apache.org/licenses/LICENSE-2.0.
 *
 * Unless required by applicable law or agreed to in writing,
 * software distributed under the Apache License Version 2.0 is distributed on an
 * "AS IS" BASIS, WITHOUT WARRANTIES OR CONDITIONS OF ANY KIND, either express or implied.
 * See the Apache License Version 2.0 for the specific language governing permissions and limitations there under.
 */
// =======================================================
// scalafmt: {align.tokens = ["%", "%%"]}
// =======================================================
import sbt._

object Dependencies {

  val resolutionRepos = Seq(
    // For some Twitter libs and uaParser utils
    "Concurrent Maven Repo" at "https://conjars.org/repo",
    // For Twitter's util functions
    "Twitter Maven Repo" at "https://maven.twttr.com/",
    // For legacy Snowplow libs
    ("Snowplow Analytics Maven repo" at "http://maven.snplow.com/releases/").withAllowInsecureProtocol(true),
    // For Confluent libs
    ("Confluent Repository" at "https://packages.confluent.io/maven/")
  )

  object V {
    // Java
    val commonsCodec = "1.16.0"
    val commonsText = "1.12.0"
    val jodaTime = "2.12.7"
    val useragent = "1.21"
    val uaParser = "1.6.1"
    val snakeYaml = "2.2"
    val postgresDriver = "42.7.3"
    val mysqlConnector = "8.3.0"
    val hikariCP = "5.1.0"
    val jaywayJsonpath = "2.7.0"
    val jsonsmart = "2.5.1"
    val iabClient = "0.2.0"
    val yauaa = "7.24.0"
    val log4jToSlf4j = "2.23.1"
    val guava = "33.2.1-jre"
    val slf4j = "2.0.13"
    val log4j = "2.23.1"
    val thrift = "0.20.0"
    val sprayJson = "1.3.6"
<<<<<<< HEAD
    val netty = "4.1.111.Final"
    val protobuf = "3.25.3"
=======
    val netty = "4.1.110.Final"
    val protobuf = "4.27.2"
>>>>>>> 737aaf73

    val refererParser = "1.1.0"
    val maxmindIplookups = "0.7.2"
    val circe = "0.14.1"
    val circeOptics = "0.14.1"
    val circeConfig = "0.7.0"
    val circeJackson = "0.14.0"
    val scalaForex = "1.0.0"
    val scalaWeather = "1.0.0"
    val gatlingJsonpath = "0.6.14"
    val scalaUri = "4.0.3"
    val badRows = "2.1.2"
    val igluClient = "1.5.0"

    val snowplowRawEvent = "0.1.0"
    val collectorPayload = "0.0.0"
    val schemaSniffer = "0.0.0"

    val awsSdk = "1.12.761"
    val gcpSdk = "2.31.0"
    val awsSdk2 = "2.25.69"
    val kinesisClient2 = "2.4.3"
    val kafka = "7.6.1-ce"
    val mskAuth = "2.1.1"
    val nsqClient = "1.3.0"
    val jackson = "2.15.3"
    val config = "1.3.4"

    val decline = "2.4.1"
    val fs2 = "2.5.11"
    val catsEffect = "2.5.5"
    val fs2PubSub = "0.18.1"
    val fs2Aws = "3.1.1"
    val fs2Kafka = "1.10.0"
    val fs2BlobStorage = "0.8.11"
    val azureIdentity = "1.11.0"
    val http4s = "0.21.34"
    val log4cats = "1.7.0"
    val catsRetry = "2.1.1"
    val specsDiff = "0.9.0"
    val eventGen = "0.2.2"

    val snowplowTracker = "1.0.0"

    val specs2 = "4.20.8"
    val specs2Cats = "4.11.0"
    val specs2CE = "0.5.4"
    val scalacheck = "1.18.0"
    val testcontainers = "0.40.10"
    val parserCombinators = "2.4.0"
    val sentry = "1.7.30"

    val betterMonadicFor = "0.3.1"
  }

  object Libraries {
    val commonsCodec = "commons-codec"                 % "commons-codec"     % V.commonsCodec
    val commonsText = "org.apache.commons"             % "commons-text"      % V.commonsText
    val jodaTime = "joda-time"                         % "joda-time"         % V.jodaTime
    val useragent = "eu.bitwalker"                     % "UserAgentUtils"    % V.useragent
    val jacksonDatabind = "com.fasterxml.jackson.core" % "jackson-databind"  % V.jackson
    val snakeYaml = "org.yaml"                         % "snakeyaml"         % V.snakeYaml
    val uaParser = "com.github.ua-parser"              % "uap-java"          % V.uaParser
    val postgresDriver = "org.postgresql"              % "postgresql"        % V.postgresDriver
    val mysqlConnector = "com.mysql"                   % "mysql-connector-j" % V.mysqlConnector
    val hikariCP = ("com.zaxxer"                       % "HikariCP"          % V.hikariCP)
      .exclude("org.slf4j", "slf4j-api")
    val jaywayJsonpath = "com.jayway.jsonpath"    % "json-path"      % V.jaywayJsonpath
    val jsonsmart = "net.minidev"                 % "json-smart"     % V.jsonsmart
    val yauaa = "nl.basjes.parse.useragent"       % "yauaa"          % V.yauaa
    val log4jToSlf4j = "org.apache.logging.log4j" % "log4j-to-slf4j" % V.log4jToSlf4j
    val log4j = "org.apache.logging.log4j"        % "log4j-core"     % V.log4j
    val guava = "com.google.guava"                % "guava"          % V.guava

    val circeCore = "io.circe"                     %% "circe-core"                    % V.circe
    val circeGeneric = "io.circe"                  %% "circe-generic"                 % V.circe
    val circeExtras = "io.circe"                   %% "circe-generic-extras"          % V.circe
    val circeParser = "io.circe"                   %% "circe-parser"                  % V.circe
    val circeLiteral = "io.circe"                  %% "circe-literal"                 % V.circe
    val circeConfig = "io.circe"                   %% "circe-config"                  % V.circeConfig
    val circeOptics = "io.circe"                   %% "circe-optics"                  % V.circeOptics
    val circeJackson = "io.circe"                  %% "circe-jackson210"              % V.circeJackson
    val scalaUri = "io.lemonlabs"                  %% "scala-uri"                     % V.scalaUri
    val gatlingJsonpath = "io.gatling"             %% "jsonpath"                      % V.gatlingJsonpath
    val scalaForex = "com.snowplowanalytics"       %% "scala-forex"                   % V.scalaForex
    val refererParser = "com.snowplowanalytics"    %% "scala-referer-parser"          % V.refererParser
    val maxmindIplookups = "com.snowplowanalytics" %% "scala-maxmind-iplookups"       % V.maxmindIplookups
    val scalaWeather = "com.snowplowanalytics"     %% "scala-weather"                 % V.scalaWeather
    val badRows = "com.snowplowanalytics"          %% "snowplow-badrows"              % V.badRows
    val igluClient = "com.snowplowanalytics"       %% "iglu-scala-client"             % V.igluClient
    val igluClientHttp4s = "com.snowplowanalytics" %% "iglu-scala-client-http4s"      % V.igluClient
    val snowplowRawEvent = "com.snowplowanalytics"  % "snowplow-thrift-raw-event"     % V.snowplowRawEvent
    val collectorPayload = "com.snowplowanalytics"  % "collector-payload-1"           % V.collectorPayload
    val schemaSniffer = "com.snowplowanalytics"     % "schema-sniffer-1"              % V.schemaSniffer
    val iabClient = "com.snowplowanalytics"         % "iab-spiders-and-robots-client" % V.iabClient
    val thrift = "org.apache.thrift"                % "libthrift"                     % V.thrift
    val sprayJson = "io.spray"                     %% "spray-json"                    % V.sprayJson
    val nettyAll = "io.netty"                       % "netty-all"                     % V.netty
    val nettyCodec = "io.netty"                     % "netty-codec"                   % V.netty
    val slf4j = "org.slf4j"                         % "slf4j-simple"                  % V.slf4j
    val sentry = "io.sentry"                        % "sentry"                        % V.sentry
    val protobuf = "com.google.protobuf"            % "protobuf-java"                 % V.protobuf

    val specs2 = "org.specs2"                        %% "specs2-core"                   % V.specs2            % Test
    val specs2Cats = "org.specs2"                    %% "specs2-cats"                   % V.specs2Cats        % Test
    val specs2Scalacheck = "org.specs2"              %% "specs2-scalacheck"             % V.specs2            % Test
    val specs2Mock = "org.specs2"                    %% "specs2-mock"                   % V.specs2            % Test
    val specs2CE = "com.codecommit"                  %% "cats-effect-testing-specs2"    % V.specs2CE          % Test
    val specs2CEIt = "com.codecommit"                %% "cats-effect-testing-specs2"    % V.specs2CE          % IntegrationTest
    val specsDiff = "com.softwaremill.diffx"         %% "diffx-specs2"                  % V.specsDiff         % Test
    val eventGen = "com.snowplowanalytics"           %% "snowplow-event-generator-core" % V.eventGen          % Test
    val parserCombinators = "org.scala-lang.modules" %% "scala-parser-combinators"      % V.parserCombinators % Test
    val testContainersIt = "com.dimafeng"            %% "testcontainers-scala-core"     % V.testcontainers    % IntegrationTest

    val kinesisSdk = "com.amazonaws"        % "aws-java-sdk-kinesis"  % V.awsSdk
    val dynamodbSdk = "com.amazonaws"       % "aws-java-sdk-dynamodb" % V.awsSdk
    val sts = "com.amazonaws"               % "aws-java-sdk-sts"      % V.awsSdk     % Runtime
    val gcs = "com.google.cloud"            % "google-cloud-storage"  % V.gcpSdk
    val kafkaClients = "org.apache.kafka"   % "kafka-clients"         % V.kafka
    val mskAuth = "software.amazon.msk"     % "aws-msk-iam-auth"      % V.mskAuth    % Runtime
    val config = "com.typesafe"             % "config"                % V.config
    val nsqClient = "com.snowplowanalytics" % "nsq-java-client"       % V.nsqClient
    val catsEffect = "org.typelevel"       %% "cats-effect"           % V.catsEffect
    val scalacheck = "org.scalacheck"      %% "scalacheck"            % V.scalacheck % Test

    // FS2
    val decline = "com.monovore"    %% "decline"                % V.decline
    val fs2PubSub = "com.permutive" %% "fs2-google-pubsub-grpc" % V.fs2PubSub
    val fs2Aws = ("io.laserdisc"    %% "fs2-aws"                % V.fs2Aws)
      .exclude("com.amazonaws", "amazon-kinesis-producer")
      .exclude("software.amazon.kinesis", "amazon-kinesis-client")
    val fs2 = "co.fs2"                             %% "fs2-core"              % V.fs2
    val fs2Io = "co.fs2"                           %% "fs2-io"                % V.fs2
    val fs2Kafka = "com.github.fd4s"               %% "fs2-kafka"             % V.fs2Kafka
    val kinesisSdk2 = "software.amazon.awssdk"      % "kinesis"               % V.awsSdk2
    val dynamoDbSdk2 = "software.amazon.awssdk"     % "dynamodb"              % V.awsSdk2
    val s3Sdk2 = "software.amazon.awssdk"           % "s3"                    % V.awsSdk2
    val cloudwatchSdk2 = "software.amazon.awssdk"   % "cloudwatch"            % V.awsSdk2
    val kinesisClient2 = ("software.amazon.kinesis" % "amazon-kinesis-client" % V.kinesisClient2)
      .exclude("software.amazon.glue", "schema-registry-common")
      .exclude("software.amazon.glue", "schema-registry-serde")
    val stsSdk2 = "software.amazon.awssdk"                % "sts"                                   % V.awsSdk2 % Runtime
    val eventbridgeSdk2 = "software.amazon.awssdk"        % "eventbridge"                           % V.awsSdk2
    val azureIdentity = "com.azure"                       % "azure-identity"                        % V.azureIdentity
    val jacksonDfXml = "com.fasterxml.jackson.dataformat" % "jackson-dataformat-xml"                % V.jackson
    val http4sClient = "org.http4s"                      %% "http4s-blaze-client"                   % V.http4s
    val http4sCirce = "org.http4s"                       %% "http4s-circe"                          % V.http4s
    val log4cats = "org.typelevel"                       %% "log4cats-slf4j"                        % V.log4cats
    val catsRetry = "com.github.cb372"                   %% "cats-retry"                            % V.catsRetry
    val fs2BlobS3 = "com.github.fs2-blobstore"           %% "s3"                                    % V.fs2BlobStorage
    val fs2BlobGcs = "com.github.fs2-blobstore"          %% "gcs"                                   % V.fs2BlobStorage
    val fs2BlobAzure = "com.github.fs2-blobstore"        %% "azure"                                 % V.fs2BlobStorage
    val http4sDsl = "org.http4s"                         %% "http4s-dsl"                            % V.http4s  % Test
    val http4sServer = "org.http4s"                      %% "http4s-blaze-server"                   % V.http4s  % Test
    val trackerCore = "com.snowplowanalytics"            %% "snowplow-scala-tracker-core"           % V.snowplowTracker
    val emitterHttps = "com.snowplowanalytics"           %% "snowplow-scala-tracker-emitter-http4s" % V.snowplowTracker

    // compiler plugins
    val betterMonadicFor = "com.olegpy" %% "better-monadic-for" % V.betterMonadicFor

    val commonDependencies = Seq(
      jodaTime,
      commonsCodec,
      commonsText,
      useragent,
      jacksonDatabind,
      uaParser,
      snakeYaml,
      postgresDriver,
      mysqlConnector,
      hikariCP,
      jaywayJsonpath,
      jsonsmart,
      iabClient,
      yauaa,
      log4jToSlf4j,
      guava,
      circeOptics,
      circeJackson,
      refererParser,
      maxmindIplookups,
      scalaUri,
      scalaForex,
      scalaWeather,
      gatlingJsonpath,
      badRows,
      igluClient,
      snowplowRawEvent,
      http4sClient,
      collectorPayload,
      schemaSniffer,
      thrift,
      sprayJson,
      nettyAll,
      nettyCodec,
      protobuf,
      specs2,
      specs2Cats,
      specs2Scalacheck,
      specs2Mock,
      specs2CE,
      circeLiteral % Test,
      parserCombinators
    )

    val commonFs2Dependencies = Seq(
      decline,
      circeExtras,
      circeLiteral,
      circeConfig,
      catsEffect,
      fs2,
      fs2Io,
      slf4j,
      sentry,
      log4cats,
      catsRetry,
      igluClient,
      igluClientHttp4s,
      http4sClient,
      http4sCirce,
      trackerCore,
      emitterHttps,
      specs2,
      specs2CE,
      scalacheck,
      specs2Scalacheck,
      http4sDsl,
      http4sServer,
      eventGen,
      specsDiff,
      circeCore    % Test,
      circeGeneric % Test,
      circeParser  % Test
    )

    val awsUtilsDependencies = Seq(
      fs2BlobS3,
      s3Sdk2
    )

    val gcpUtilsDependencies = Seq(
      fs2BlobGcs,
      gcs
    )

    val azureUtilsDependencies = Seq(
      fs2BlobAzure,
      azureIdentity,
      jacksonDfXml
    )

    val pubsubDependencies = Seq(
      fs2BlobGcs,
      gcs,
      fs2PubSub,
      specs2,
      specs2CE
    )

    val kinesisDependencies = Seq(
      dynamodbSdk,
      kinesisSdk,
      fs2BlobS3,
      fs2Aws,
      kinesisSdk2,
      dynamoDbSdk2,
      s3Sdk2,
      cloudwatchSdk2,
      kinesisClient2,
      stsSdk2,
      sts,
      specs2,
      specs2CE
    )

    val kafkaDependencies = Seq(
      fs2Kafka,
      kafkaClients, // override kafka-clients 2.8.1 from fs2Kafka to address https://security.snyk.io/vuln/SNYK-JAVA-ORGAPACHEKAFKA-3027430
      mskAuth,
      specs2,
      specs2CE
    )

    val nsqDependencies = Seq(
      nsqClient,
      fs2BlobS3,
      fs2BlobGcs,
      log4j, // for security vulnerabilities
      specs2,
      specs2CE
    )

    val eventbridgeDependencies = Seq(
      dynamodbSdk,
      kinesisSdk,
      fs2BlobS3,
      fs2Aws,
      kinesisSdk2,
      dynamoDbSdk2,
      s3Sdk2,
      cloudwatchSdk2,
      kinesisClient2,
      stsSdk2,
      sts,
      specs2,
      specs2CE,
      eventbridgeSdk2
    )

    // exclusions
    val exclusions = Seq(
      "org.apache.tomcat.embed" % "tomcat-embed-core"
    )
  }
}<|MERGE_RESOLUTION|>--- conflicted
+++ resolved
@@ -49,13 +49,9 @@
     val log4j = "2.23.1"
     val thrift = "0.20.0"
     val sprayJson = "1.3.6"
-<<<<<<< HEAD
     val netty = "4.1.111.Final"
-    val protobuf = "3.25.3"
-=======
-    val netty = "4.1.110.Final"
     val protobuf = "4.27.2"
->>>>>>> 737aaf73
+
 
     val refererParser = "1.1.0"
     val maxmindIplookups = "0.7.2"
