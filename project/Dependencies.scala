/*
 * Copyright (c) 2012-2023 Snowplow Analytics Ltd. All rights reserved.
 *
 * This program is licensed to you under the Apache License Version 2.0,
 * and you may not use this file except in compliance with the Apache License Version 2.0.
 * You may obtain a copy of the Apache License Version 2.0 at http://www.apache.org/licenses/LICENSE-2.0.
 *
 * Unless required by applicable law or agreed to in writing,
 * software distributed under the Apache License Version 2.0 is distributed on an
 * "AS IS" BASIS, WITHOUT WARRANTIES OR CONDITIONS OF ANY KIND, either express or implied.
 * See the Apache License Version 2.0 for the specific language governing permissions and limitations there under.
 */
// =======================================================
// scalafmt: {align.tokens = ["%", "%%"]}
// =======================================================
import sbt._

object Dependencies {

  val resolutionRepos = Seq(
    // For some Twitter libs and uaParser utils
    "Concurrent Maven Repo" at "https://conjars.org/repo",
    // For Twitter's util functions
    "Twitter Maven Repo" at "https://maven.twttr.com/",
    // For legacy Snowplow libs
    ("Snowplow Analytics Maven repo" at "http://maven.snplow.com/releases/").withAllowInsecureProtocol(true),
    // For Confluent libs
    ("Confluent Repository" at "https://packages.confluent.io/maven/")
  )

  object V {
    // Java
    val commonsCodec = "1.16.0"
    val commonsText = "1.10.0"
    val jodaTime = "2.10.14"
    val useragent = "1.21"
    val uaParser = "1.6.1"
    val snakeYaml = "1.33"
    val postgresDriver = "42.5.2"
    val mysqlConnector = "8.0.33"
    val hikariCP = "5.1.0"
    val jaywayJsonpath = "2.7.0"
    val jsonsmart = "2.4.11"
    val iabClient = "0.2.0"
    val yauaa = "7.11.0"
<<<<<<< HEAD
    val log4jToSlf4j = "2.22.1"
    val guava = "28.2-jre"
=======
    val log4jToSlf4j = "2.18.0"
    val guava = "33.0.0-jre"
>>>>>>> f3108115
    val slf4j = "2.0.3"
    val log4j = "2.22.1"
    val thrift = "0.15.0"
    val sprayJson = "1.3.6"
    val netty = "4.1.100.Final"
    val protobuf = "3.25.2"

    val refererParser = "1.1.0"
    val maxmindIplookups = "0.7.2"
    val circe = "0.14.1"
    val circeOptics = "0.14.1"
    val circeConfig = "0.7.0"
    val circeJackson = "0.14.0"
    val scalaForex = "1.0.0"
    val scalaWeather = "1.0.0"
    val gatlingJsonpath = "0.6.14"
    val scalaUri = "4.0.3"
    val badRows = "2.1.2"
    val igluClient = "1.5.0"

    val snowplowRawEvent = "0.1.0"
    val collectorPayload = "0.0.0"
    val schemaSniffer = "0.0.0"

    val awsSdk = "1.12.637"
    val gcpSdk = "2.14.0"
    val awsSdk2 = "2.18.7"
    val kinesisClient2 = "2.4.3"
    val kafka = "7.5.3-ce"
    val mskAuth = "1.1.4"
    val nsqClient = "1.3.0"
    val jackson = "2.16.1"
    val config = "1.3.4"

    val decline = "1.4.0"
    val fs2 = "2.5.11"
    val catsEffect = "2.5.0"
    val fs2PubSub = "0.18.1"
    val fs2Aws = "3.1.1"
    val fs2Kafka = "1.10.0"
    val fs2BlobStorage = "0.8.11"
    val azureIdentity = "1.11.0"
    val http4s = "0.21.34"
    val log4cats = "1.3.0"
    val catsRetry = "2.1.1"
    val specsDiff = "0.9.0"
    val eventGen = "0.2.2"

    val snowplowTracker = "1.0.0"

    val specs2 = "4.17.0"
    val specs2Cats = "4.11.0"
    val specs2CE = "0.5.4"
    val scalacheck = "1.14.0"
    val testcontainers = "0.40.10"
    val parserCombinators = "2.1.1"
    val sentry = "1.7.30"

    val betterMonadicFor = "0.3.1"
  }

  object Libraries {
    val commonsCodec = "commons-codec"                 % "commons-codec"        % V.commonsCodec
    val commonsText = "org.apache.commons"             % "commons-text"         % V.commonsText
    val jodaTime = "joda-time"                         % "joda-time"            % V.jodaTime
    val useragent = "eu.bitwalker"                     % "UserAgentUtils"       % V.useragent
    val jacksonDatabind = "com.fasterxml.jackson.core" % "jackson-databind"     % V.jackson
    val snakeYaml = "org.yaml"                         % "snakeyaml"            % V.snakeYaml
    val uaParser = "com.github.ua-parser"              % "uap-java"             % V.uaParser
    val postgresDriver = "org.postgresql"              % "postgresql"           % V.postgresDriver
    val mysqlConnector = "mysql"                       % "mysql-connector-java" % V.mysqlConnector
    val hikariCP = ("com.zaxxer"                       % "HikariCP"             % V.hikariCP)
      .exclude("org.slf4j", "slf4j-api")
    val jaywayJsonpath = "com.jayway.jsonpath"    % "json-path"      % V.jaywayJsonpath
    val jsonsmart = "net.minidev"                 % "json-smart"     % V.jsonsmart
    val yauaa = "nl.basjes.parse.useragent"       % "yauaa"          % V.yauaa
    val log4jToSlf4j = "org.apache.logging.log4j" % "log4j-to-slf4j" % V.log4jToSlf4j
    val log4j = "org.apache.logging.log4j"        % "log4j-core"     % V.log4j
    val guava = "com.google.guava"                % "guava"          % V.guava

    val circeCore = "io.circe"                     %% "circe-core"                    % V.circe
    val circeGeneric = "io.circe"                  %% "circe-generic"                 % V.circe
    val circeExtras = "io.circe"                   %% "circe-generic-extras"          % V.circe
    val circeParser = "io.circe"                   %% "circe-parser"                  % V.circe
    val circeLiteral = "io.circe"                  %% "circe-literal"                 % V.circe
    val circeConfig = "io.circe"                   %% "circe-config"                  % V.circeConfig
    val circeOptics = "io.circe"                   %% "circe-optics"                  % V.circeOptics
    val circeJackson = "io.circe"                  %% "circe-jackson210"              % V.circeJackson
    val scalaUri = "io.lemonlabs"                  %% "scala-uri"                     % V.scalaUri
    val gatlingJsonpath = "io.gatling"             %% "jsonpath"                      % V.gatlingJsonpath
    val scalaForex = "com.snowplowanalytics"       %% "scala-forex"                   % V.scalaForex
    val refererParser = "com.snowplowanalytics"    %% "scala-referer-parser"          % V.refererParser
    val maxmindIplookups = "com.snowplowanalytics" %% "scala-maxmind-iplookups"       % V.maxmindIplookups
    val scalaWeather = "com.snowplowanalytics"     %% "scala-weather"                 % V.scalaWeather
    val badRows = "com.snowplowanalytics"          %% "snowplow-badrows"              % V.badRows
    val igluClient = "com.snowplowanalytics"       %% "iglu-scala-client"             % V.igluClient
    val igluClientHttp4s = "com.snowplowanalytics" %% "iglu-scala-client-http4s"      % V.igluClient
    val snowplowRawEvent = "com.snowplowanalytics"  % "snowplow-thrift-raw-event"     % V.snowplowRawEvent
    val collectorPayload = "com.snowplowanalytics"  % "collector-payload-1"           % V.collectorPayload
    val schemaSniffer = "com.snowplowanalytics"     % "schema-sniffer-1"              % V.schemaSniffer
    val iabClient = "com.snowplowanalytics"         % "iab-spiders-and-robots-client" % V.iabClient
    val thrift = "org.apache.thrift"                % "libthrift"                     % V.thrift
    val sprayJson = "io.spray"                     %% "spray-json"                    % V.sprayJson
    val nettyAll = "io.netty"                       % "netty-all"                     % V.netty
    val nettyCodec = "io.netty"                     % "netty-codec"                   % V.netty
    val slf4j = "org.slf4j"                         % "slf4j-simple"                  % V.slf4j
    val sentry = "io.sentry"                        % "sentry"                        % V.sentry
    val protobuf = "com.google.protobuf"            % "protobuf-java"                 % V.protobuf

    val specs2 = "org.specs2"                        %% "specs2-core"                   % V.specs2            % Test
    val specs2Cats = "org.specs2"                    %% "specs2-cats"                   % V.specs2Cats        % Test
    val specs2Scalacheck = "org.specs2"              %% "specs2-scalacheck"             % V.specs2            % Test
    val specs2Mock = "org.specs2"                    %% "specs2-mock"                   % V.specs2            % Test
    val specs2CE = "com.codecommit"                  %% "cats-effect-testing-specs2"    % V.specs2CE          % Test
    val specs2CEIt = "com.codecommit"                %% "cats-effect-testing-specs2"    % V.specs2CE          % IntegrationTest
    val specsDiff = "com.softwaremill.diffx"         %% "diffx-specs2"                  % V.specsDiff         % Test
    val eventGen = "com.snowplowanalytics"           %% "snowplow-event-generator-core" % V.eventGen          % Test
    val parserCombinators = "org.scala-lang.modules" %% "scala-parser-combinators"      % V.parserCombinators % Test
    val testContainersIt = "com.dimafeng"            %% "testcontainers-scala-core"     % V.testcontainers    % IntegrationTest

    val kinesisSdk = "com.amazonaws"        % "aws-java-sdk-kinesis"  % V.awsSdk
    val dynamodbSdk = "com.amazonaws"       % "aws-java-sdk-dynamodb" % V.awsSdk
    val sts = "com.amazonaws"               % "aws-java-sdk-sts"      % V.awsSdk     % Runtime
    val gcs = "com.google.cloud"            % "google-cloud-storage"  % V.gcpSdk
    val kafkaClients = "org.apache.kafka"   % "kafka-clients"         % V.kafka
    val mskAuth = "software.amazon.msk"     % "aws-msk-iam-auth"      % V.mskAuth    % Runtime
    val config = "com.typesafe"             % "config"                % V.config
    val nsqClient = "com.snowplowanalytics" % "nsq-java-client"       % V.nsqClient
    val catsEffect = "org.typelevel"       %% "cats-effect"           % V.catsEffect
    val scalacheck = "org.scalacheck"      %% "scalacheck"            % V.scalacheck % Test

    // FS2
    val decline = "com.monovore"    %% "decline"                % V.decline
    val fs2PubSub = "com.permutive" %% "fs2-google-pubsub-grpc" % V.fs2PubSub
    val fs2Aws = ("io.laserdisc"    %% "fs2-aws"                % V.fs2Aws)
      .exclude("com.amazonaws", "amazon-kinesis-producer")
      .exclude("software.amazon.kinesis", "amazon-kinesis-client")
    val fs2 = "co.fs2"                             %% "fs2-core"              % V.fs2
    val fs2Io = "co.fs2"                           %% "fs2-io"                % V.fs2
    val fs2Kafka = "com.github.fd4s"               %% "fs2-kafka"             % V.fs2Kafka
    val kinesisSdk2 = "software.amazon.awssdk"      % "kinesis"               % V.awsSdk2
    val dynamoDbSdk2 = "software.amazon.awssdk"     % "dynamodb"              % V.awsSdk2
    val s3Sdk2 = "software.amazon.awssdk"           % "s3"                    % V.awsSdk2
    val cloudwatchSdk2 = "software.amazon.awssdk"   % "cloudwatch"            % V.awsSdk2
    val kinesisClient2 = ("software.amazon.kinesis" % "amazon-kinesis-client" % V.kinesisClient2)
      .exclude("software.amazon.glue", "schema-registry-common")
      .exclude("software.amazon.glue", "schema-registry-serde")
    val stsSdk2 = "software.amazon.awssdk"                % "sts"                                   % V.awsSdk2 % Runtime
    val eventbridgeSdk2 = "software.amazon.awssdk"        % "eventbridge"                           % V.awsSdk2
    val azureIdentity = "com.azure"                       % "azure-identity"                        % V.azureIdentity
    val jacksonDfXml = "com.fasterxml.jackson.dataformat" % "jackson-dataformat-xml"                % V.jackson
    val http4sClient = "org.http4s"                      %% "http4s-blaze-client"                   % V.http4s
    val http4sCirce = "org.http4s"                       %% "http4s-circe"                          % V.http4s
    val log4cats = "org.typelevel"                       %% "log4cats-slf4j"                        % V.log4cats
    val catsRetry = "com.github.cb372"                   %% "cats-retry"                            % V.catsRetry
    val fs2BlobS3 = "com.github.fs2-blobstore"           %% "s3"                                    % V.fs2BlobStorage
    val fs2BlobGcs = "com.github.fs2-blobstore"          %% "gcs"                                   % V.fs2BlobStorage
    val fs2BlobAzure = "com.github.fs2-blobstore"        %% "azure"                                 % V.fs2BlobStorage
    val http4sDsl = "org.http4s"                         %% "http4s-dsl"                            % V.http4s  % Test
    val http4sServer = "org.http4s"                      %% "http4s-blaze-server"                   % V.http4s  % Test
    val trackerCore = "com.snowplowanalytics"            %% "snowplow-scala-tracker-core"           % V.snowplowTracker
    val emitterHttps = "com.snowplowanalytics"           %% "snowplow-scala-tracker-emitter-http4s" % V.snowplowTracker

    // compiler plugins
    val betterMonadicFor = "com.olegpy" %% "better-monadic-for" % V.betterMonadicFor

    val commonDependencies = Seq(
      jodaTime,
      commonsCodec,
      commonsText,
      useragent,
      jacksonDatabind,
      uaParser,
      snakeYaml,
      postgresDriver,
      mysqlConnector,
      hikariCP,
      jaywayJsonpath,
      jsonsmart,
      iabClient,
      yauaa,
      log4jToSlf4j,
      guava,
      circeOptics,
      circeJackson,
      refererParser,
      maxmindIplookups,
      scalaUri,
      scalaForex,
      scalaWeather,
      gatlingJsonpath,
      badRows,
      igluClient,
      snowplowRawEvent,
      http4sClient,
      collectorPayload,
      schemaSniffer,
      thrift,
      sprayJson,
      nettyAll,
      nettyCodec,
      protobuf,
      specs2,
      specs2Cats,
      specs2Scalacheck,
      specs2Mock,
      specs2CE,
      circeLiteral % Test,
      parserCombinators
    )

    val commonFs2Dependencies = Seq(
      decline,
      circeExtras,
      circeLiteral,
      circeConfig,
      catsEffect,
      fs2,
      fs2Io,
      slf4j,
      sentry,
      log4cats,
      catsRetry,
      igluClient,
      igluClientHttp4s,
      http4sClient,
      http4sCirce,
      trackerCore,
      emitterHttps,
      specs2,
      specs2CE,
      scalacheck,
      specs2Scalacheck,
      http4sDsl,
      http4sServer,
      eventGen,
      specsDiff,
      circeCore    % Test,
      circeGeneric % Test,
      circeParser  % Test
    )

    val awsUtilsDependencies = Seq(
      fs2BlobS3,
      s3Sdk2
    )

    val gcpUtilsDependencies = Seq(
      fs2BlobGcs,
      gcs
    )

    val azureUtilsDependencies = Seq(
      fs2BlobAzure,
      azureIdentity,
      jacksonDfXml
    )

    val pubsubDependencies = Seq(
      fs2BlobGcs,
      gcs,
      fs2PubSub,
      specs2,
      specs2CE
    )

    val kinesisDependencies = Seq(
      dynamodbSdk,
      kinesisSdk,
      fs2BlobS3,
      fs2Aws,
      kinesisSdk2,
      dynamoDbSdk2,
      s3Sdk2,
      cloudwatchSdk2,
      kinesisClient2,
      stsSdk2,
      sts,
      specs2,
      specs2CE
    )

    val kafkaDependencies = Seq(
      fs2Kafka,
      kafkaClients, // override kafka-clients 2.8.1 from fs2Kafka to address https://security.snyk.io/vuln/SNYK-JAVA-ORGAPACHEKAFKA-3027430
      mskAuth,
      specs2,
      specs2CE
    )

    val nsqDependencies = Seq(
      nsqClient,
      fs2BlobS3,
      fs2BlobGcs,
      log4j, // for security vulnerabilities
      specs2,
      specs2CE
    )

    val eventbridgeDependencies = Seq(
      dynamodbSdk,
      kinesisSdk,
      fs2BlobS3,
      fs2Aws,
      kinesisSdk2,
      dynamoDbSdk2,
      s3Sdk2,
      cloudwatchSdk2,
      kinesisClient2,
      stsSdk2,
      sts,
      specs2,
      specs2CE,
      eventbridgeSdk2
    )

    // exclusions
    val exclusions = Seq(
      "org.apache.tomcat.embed" % "tomcat-embed-core"
    )
  }
}<|MERGE_RESOLUTION|>--- conflicted
+++ resolved
@@ -43,13 +43,8 @@
     val jsonsmart = "2.4.11"
     val iabClient = "0.2.0"
     val yauaa = "7.11.0"
-<<<<<<< HEAD
     val log4jToSlf4j = "2.22.1"
-    val guava = "28.2-jre"
-=======
-    val log4jToSlf4j = "2.18.0"
     val guava = "33.0.0-jre"
->>>>>>> f3108115
     val slf4j = "2.0.3"
     val log4j = "2.22.1"
     val thrift = "0.15.0"
