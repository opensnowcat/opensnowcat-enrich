--- conflicted
+++ resolved
@@ -69,13 +69,8 @@
     val collectorPayload = "0.0.0"
     val schemaSniffer = "0.0.0"
 
-<<<<<<< HEAD
-    val awsSdk = "1.12.636"
+    val awsSdk = "1.12.637"
     val gcpSdk = "2.31.0"
-=======
-    val awsSdk = "1.12.637"
-    val gcpSdk = "2.14.0"
->>>>>>> bf491cc6
     val awsSdk2 = "2.18.7"
     val kinesisClient2 = "2.4.3"
     val kafka = "2.8.2"
