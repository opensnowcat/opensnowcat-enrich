--- conflicted
+++ resolved
@@ -69,15 +69,9 @@
     val collectorPayload = "0.0.0"
     val schemaSniffer = "0.0.0"
 
-<<<<<<< HEAD
-    val awsSdk = "1.12.651"
-    val gcpSdk = "2.32.1"
-    val awsSdk2 = "2.23.21"
-=======
     val awsSdk = "1.12.656"
     val gcpSdk = "2.33.0"
-    val awsSdk2 = "2.23.17"
->>>>>>> 9c0e1c12
+    val awsSdk2 = "2.23.21"
     val kinesisClient2 = "2.4.3"
     val kafka = "7.6.0-ce"
     val mskAuth = "2.0.3"
