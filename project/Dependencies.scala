/*
 * Copyright (c) 2012-2023 Snowplow Analytics Ltd. All rights reserved.
 *
 * This program is licensed to you under the Apache License Version 2.0,
 * and you may not use this file except in compliance with the Apache License Version 2.0.
 * You may obtain a copy of the Apache License Version 2.0 at http://www.apache.org/licenses/LICENSE-2.0.
 *
 * Unless required by applicable law or agreed to in writing,
 * software distributed under the Apache License Version 2.0 is distributed on an
 * "AS IS" BASIS, WITHOUT WARRANTIES OR CONDITIONS OF ANY KIND, either express or implied.
 * See the Apache License Version 2.0 for the specific language governing permissions and limitations there under.
 */
// =======================================================
// scalafmt: {align.tokens = ["%", "%%"]}
// =======================================================
import sbt._

object Dependencies {

  val resolutionRepos = Seq(
    // For some Twitter libs and uaParser utils
    "Concurrent Maven Repo" at "https://conjars.org/repo",
    // For Twitter's util functions
    "Twitter Maven Repo" at "https://maven.twttr.com/",
    // For legacy Snowplow libs
    ("Snowplow Analytics Maven repo" at "http://maven.snplow.com/releases/").withAllowInsecureProtocol(true),
    // For Confluent libs
    ("Confluent Repository" at "https://packages.confluent.io/maven/")
  )

  object V {
    // Java
    val commonsCodec = "1.16.0"
    val commonsText = "1.11.0"
    val jodaTime = "2.12.6"
    val useragent = "1.21"
    val uaParser = "1.6.1"
    val snakeYaml = "2.2"
    val postgresDriver = "42.7.1"
    val mysqlConnector = "8.3.0"
    val hikariCP = "5.1.0"
    val jaywayJsonpath = "2.7.0"
    val jsonsmart = "2.5.0"
    val iabClient = "0.2.0"
    val yauaa = "7.11.0"
    val log4jToSlf4j = "2.22.1"
    val guava = "33.0.0-jre"
    val slf4j = "2.0.11"
    val log4j = "2.22.1"
    val thrift = "0.19.0"
    val sprayJson = "1.3.6"
    val netty = "4.1.106.Final"
    val protobuf = "3.25.2"

    val refererParser = "1.1.0"
    val maxmindIplookups = "0.7.2"
    val circe = "0.14.1"
    val circeOptics = "0.14.1"
    val circeConfig = "0.7.0"
    val circeJackson = "0.14.0"
    val scalaForex = "1.0.0"
    val scalaWeather = "1.0.0"
    val gatlingJsonpath = "0.6.14"
    val scalaUri = "4.0.3"
    val badRows = "2.1.2"
    val igluClient = "1.5.0"

    val snowplowRawEvent = "0.1.0"
    val collectorPayload = "0.0.0"
    val schemaSniffer = "0.0.0"

<<<<<<< HEAD
    val awsSdk = "1.12.656"
    val gcpSdk = "2.32.1"
=======
    val awsSdk = "1.12.651"
    val gcpSdk = "2.33.0"
>>>>>>> fca31ea2
    val awsSdk2 = "2.23.17"
    val kinesisClient2 = "2.4.3"
    val kafka = "7.5.3-ce"
    val mskAuth = "2.0.3"
    val nsqClient = "1.3.0"
    val jackson = "2.16.1"
    val config = "1.3.4"

    val decline = "2.4.1"
    val fs2 = "2.5.11"
    val catsEffect = "2.5.5"
    val fs2PubSub = "0.18.1"
    val fs2Aws = "3.1.1"
    val fs2Kafka = "1.10.0"
    val fs2BlobStorage = "0.8.11"
    val azureIdentity = "1.11.0"
    val http4s = "0.21.34"
    val log4cats = "1.7.0"
    val catsRetry = "2.1.1"
    val specsDiff = "0.9.0"
    val eventGen = "0.2.2"

    val snowplowTracker = "1.0.0"

    val specs2 = "4.20.5"
    val specs2Cats = "4.11.0"
    val specs2CE = "0.5.4"
    val scalacheck = "1.17.0"
    val testcontainers = "0.40.10"
    val parserCombinators = "2.3.0"
    val sentry = "1.7.30"

    val betterMonadicFor = "0.3.1"
  }

  object Libraries {
    val commonsCodec = "commons-codec"                 % "commons-codec"     % V.commonsCodec
    val commonsText = "org.apache.commons"             % "commons-text"      % V.commonsText
    val jodaTime = "joda-time"                         % "joda-time"         % V.jodaTime
    val useragent = "eu.bitwalker"                     % "UserAgentUtils"    % V.useragent
    val jacksonDatabind = "com.fasterxml.jackson.core" % "jackson-databind"  % V.jackson
    val snakeYaml = "org.yaml"                         % "snakeyaml"         % V.snakeYaml
    val uaParser = "com.github.ua-parser"              % "uap-java"          % V.uaParser
    val postgresDriver = "org.postgresql"              % "postgresql"        % V.postgresDriver
    val mysqlConnector = "com.mysql"                   % "mysql-connector-j" % V.mysqlConnector
    val hikariCP = ("com.zaxxer"                       % "HikariCP"          % V.hikariCP)
      .exclude("org.slf4j", "slf4j-api")
    val jaywayJsonpath = "com.jayway.jsonpath"    % "json-path"      % V.jaywayJsonpath
    val jsonsmart = "net.minidev"                 % "json-smart"     % V.jsonsmart
    val yauaa = "nl.basjes.parse.useragent"       % "yauaa"          % V.yauaa
    val log4jToSlf4j = "org.apache.logging.log4j" % "log4j-to-slf4j" % V.log4jToSlf4j
    val log4j = "org.apache.logging.log4j"        % "log4j-core"     % V.log4j
    val guava = "com.google.guava"                % "guava"          % V.guava

    val circeCore = "io.circe"                     %% "circe-core"                    % V.circe
    val circeGeneric = "io.circe"                  %% "circe-generic"                 % V.circe
    val circeExtras = "io.circe"                   %% "circe-generic-extras"          % V.circe
    val circeParser = "io.circe"                   %% "circe-parser"                  % V.circe
    val circeLiteral = "io.circe"                  %% "circe-literal"                 % V.circe
    val circeConfig = "io.circe"                   %% "circe-config"                  % V.circeConfig
    val circeOptics = "io.circe"                   %% "circe-optics"                  % V.circeOptics
    val circeJackson = "io.circe"                  %% "circe-jackson210"              % V.circeJackson
    val scalaUri = "io.lemonlabs"                  %% "scala-uri"                     % V.scalaUri
    val gatlingJsonpath = "io.gatling"             %% "jsonpath"                      % V.gatlingJsonpath
    val scalaForex = "com.snowplowanalytics"       %% "scala-forex"                   % V.scalaForex
    val refererParser = "com.snowplowanalytics"    %% "scala-referer-parser"          % V.refererParser
    val maxmindIplookups = "com.snowplowanalytics" %% "scala-maxmind-iplookups"       % V.maxmindIplookups
    val scalaWeather = "com.snowplowanalytics"     %% "scala-weather"                 % V.scalaWeather
    val badRows = "com.snowplowanalytics"          %% "snowplow-badrows"              % V.badRows
    val igluClient = "com.snowplowanalytics"       %% "iglu-scala-client"             % V.igluClient
    val igluClientHttp4s = "com.snowplowanalytics" %% "iglu-scala-client-http4s"      % V.igluClient
    val snowplowRawEvent = "com.snowplowanalytics"  % "snowplow-thrift-raw-event"     % V.snowplowRawEvent
    val collectorPayload = "com.snowplowanalytics"  % "collector-payload-1"           % V.collectorPayload
    val schemaSniffer = "com.snowplowanalytics"     % "schema-sniffer-1"              % V.schemaSniffer
    val iabClient = "com.snowplowanalytics"         % "iab-spiders-and-robots-client" % V.iabClient
    val thrift = "org.apache.thrift"                % "libthrift"                     % V.thrift
    val sprayJson = "io.spray"                     %% "spray-json"                    % V.sprayJson
    val nettyAll = "io.netty"                       % "netty-all"                     % V.netty
    val nettyCodec = "io.netty"                     % "netty-codec"                   % V.netty
    val slf4j = "org.slf4j"                         % "slf4j-simple"                  % V.slf4j
    val sentry = "io.sentry"                        % "sentry"                        % V.sentry
    val protobuf = "com.google.protobuf"            % "protobuf-java"                 % V.protobuf

    val specs2 = "org.specs2"                        %% "specs2-core"                   % V.specs2            % Test
    val specs2Cats = "org.specs2"                    %% "specs2-cats"                   % V.specs2Cats        % Test
    val specs2Scalacheck = "org.specs2"              %% "specs2-scalacheck"             % V.specs2            % Test
    val specs2Mock = "org.specs2"                    %% "specs2-mock"                   % V.specs2            % Test
    val specs2CE = "com.codecommit"                  %% "cats-effect-testing-specs2"    % V.specs2CE          % Test
    val specs2CEIt = "com.codecommit"                %% "cats-effect-testing-specs2"    % V.specs2CE          % IntegrationTest
    val specsDiff = "com.softwaremill.diffx"         %% "diffx-specs2"                  % V.specsDiff         % Test
    val eventGen = "com.snowplowanalytics"           %% "snowplow-event-generator-core" % V.eventGen          % Test
    val parserCombinators = "org.scala-lang.modules" %% "scala-parser-combinators"      % V.parserCombinators % Test
    val testContainersIt = "com.dimafeng"            %% "testcontainers-scala-core"     % V.testcontainers    % IntegrationTest

    val kinesisSdk = "com.amazonaws"        % "aws-java-sdk-kinesis"  % V.awsSdk
    val dynamodbSdk = "com.amazonaws"       % "aws-java-sdk-dynamodb" % V.awsSdk
    val sts = "com.amazonaws"               % "aws-java-sdk-sts"      % V.awsSdk     % Runtime
    val gcs = "com.google.cloud"            % "google-cloud-storage"  % V.gcpSdk
    val kafkaClients = "org.apache.kafka"   % "kafka-clients"         % V.kafka
    val mskAuth = "software.amazon.msk"     % "aws-msk-iam-auth"      % V.mskAuth    % Runtime
    val config = "com.typesafe"             % "config"                % V.config
    val nsqClient = "com.snowplowanalytics" % "nsq-java-client"       % V.nsqClient
    val catsEffect = "org.typelevel"       %% "cats-effect"           % V.catsEffect
    val scalacheck = "org.scalacheck"      %% "scalacheck"            % V.scalacheck % Test

    // FS2
    val decline = "com.monovore"    %% "decline"                % V.decline
    val fs2PubSub = "com.permutive" %% "fs2-google-pubsub-grpc" % V.fs2PubSub
    val fs2Aws = ("io.laserdisc"    %% "fs2-aws"                % V.fs2Aws)
      .exclude("com.amazonaws", "amazon-kinesis-producer")
      .exclude("software.amazon.kinesis", "amazon-kinesis-client")
    val fs2 = "co.fs2"                             %% "fs2-core"              % V.fs2
    val fs2Io = "co.fs2"                           %% "fs2-io"                % V.fs2
    val fs2Kafka = "com.github.fd4s"               %% "fs2-kafka"             % V.fs2Kafka
    val kinesisSdk2 = "software.amazon.awssdk"      % "kinesis"               % V.awsSdk2
    val dynamoDbSdk2 = "software.amazon.awssdk"     % "dynamodb"              % V.awsSdk2
    val s3Sdk2 = "software.amazon.awssdk"           % "s3"                    % V.awsSdk2
    val cloudwatchSdk2 = "software.amazon.awssdk"   % "cloudwatch"            % V.awsSdk2
    val kinesisClient2 = ("software.amazon.kinesis" % "amazon-kinesis-client" % V.kinesisClient2)
      .exclude("software.amazon.glue", "schema-registry-common")
      .exclude("software.amazon.glue", "schema-registry-serde")
    val stsSdk2 = "software.amazon.awssdk"                % "sts"                                   % V.awsSdk2 % Runtime
    val eventbridgeSdk2 = "software.amazon.awssdk"        % "eventbridge"                           % V.awsSdk2
    val azureIdentity = "com.azure"                       % "azure-identity"                        % V.azureIdentity
    val jacksonDfXml = "com.fasterxml.jackson.dataformat" % "jackson-dataformat-xml"                % V.jackson
    val http4sClient = "org.http4s"                      %% "http4s-blaze-client"                   % V.http4s
    val http4sCirce = "org.http4s"                       %% "http4s-circe"                          % V.http4s
    val log4cats = "org.typelevel"                       %% "log4cats-slf4j"                        % V.log4cats
    val catsRetry = "com.github.cb372"                   %% "cats-retry"                            % V.catsRetry
    val fs2BlobS3 = "com.github.fs2-blobstore"           %% "s3"                                    % V.fs2BlobStorage
    val fs2BlobGcs = "com.github.fs2-blobstore"          %% "gcs"                                   % V.fs2BlobStorage
    val fs2BlobAzure = "com.github.fs2-blobstore"        %% "azure"                                 % V.fs2BlobStorage
    val http4sDsl = "org.http4s"                         %% "http4s-dsl"                            % V.http4s  % Test
    val http4sServer = "org.http4s"                      %% "http4s-blaze-server"                   % V.http4s  % Test
    val trackerCore = "com.snowplowanalytics"            %% "snowplow-scala-tracker-core"           % V.snowplowTracker
    val emitterHttps = "com.snowplowanalytics"           %% "snowplow-scala-tracker-emitter-http4s" % V.snowplowTracker

    // compiler plugins
    val betterMonadicFor = "com.olegpy" %% "better-monadic-for" % V.betterMonadicFor

    val commonDependencies = Seq(
      jodaTime,
      commonsCodec,
      commonsText,
      useragent,
      jacksonDatabind,
      uaParser,
      snakeYaml,
      postgresDriver,
      mysqlConnector,
      hikariCP,
      jaywayJsonpath,
      jsonsmart,
      iabClient,
      yauaa,
      log4jToSlf4j,
      guava,
      circeOptics,
      circeJackson,
      refererParser,
      maxmindIplookups,
      scalaUri,
      scalaForex,
      scalaWeather,
      gatlingJsonpath,
      badRows,
      igluClient,
      snowplowRawEvent,
      http4sClient,
      collectorPayload,
      schemaSniffer,
      thrift,
      sprayJson,
      nettyAll,
      nettyCodec,
      protobuf,
      specs2,
      specs2Cats,
      specs2Scalacheck,
      specs2Mock,
      specs2CE,
      circeLiteral % Test,
      parserCombinators
    )

    val commonFs2Dependencies = Seq(
      decline,
      circeExtras,
      circeLiteral,
      circeConfig,
      catsEffect,
      fs2,
      fs2Io,
      slf4j,
      sentry,
      log4cats,
      catsRetry,
      igluClient,
      igluClientHttp4s,
      http4sClient,
      http4sCirce,
      trackerCore,
      emitterHttps,
      specs2,
      specs2CE,
      scalacheck,
      specs2Scalacheck,
      http4sDsl,
      http4sServer,
      eventGen,
      specsDiff,
      circeCore    % Test,
      circeGeneric % Test,
      circeParser  % Test
    )

    val awsUtilsDependencies = Seq(
      fs2BlobS3,
      s3Sdk2
    )

    val gcpUtilsDependencies = Seq(
      fs2BlobGcs,
      gcs
    )

    val azureUtilsDependencies = Seq(
      fs2BlobAzure,
      azureIdentity,
      jacksonDfXml
    )

    val pubsubDependencies = Seq(
      fs2BlobGcs,
      gcs,
      fs2PubSub,
      specs2,
      specs2CE
    )

    val kinesisDependencies = Seq(
      dynamodbSdk,
      kinesisSdk,
      fs2BlobS3,
      fs2Aws,
      kinesisSdk2,
      dynamoDbSdk2,
      s3Sdk2,
      cloudwatchSdk2,
      kinesisClient2,
      stsSdk2,
      sts,
      specs2,
      specs2CE
    )

    val kafkaDependencies = Seq(
      fs2Kafka,
      kafkaClients, // override kafka-clients 2.8.1 from fs2Kafka to address https://security.snyk.io/vuln/SNYK-JAVA-ORGAPACHEKAFKA-3027430
      mskAuth,
      specs2,
      specs2CE
    )

    val nsqDependencies = Seq(
      nsqClient,
      fs2BlobS3,
      fs2BlobGcs,
      log4j, // for security vulnerabilities
      specs2,
      specs2CE
    )

    val eventbridgeDependencies = Seq(
      dynamodbSdk,
      kinesisSdk,
      fs2BlobS3,
      fs2Aws,
      kinesisSdk2,
      dynamoDbSdk2,
      s3Sdk2,
      cloudwatchSdk2,
      kinesisClient2,
      stsSdk2,
      sts,
      specs2,
      specs2CE,
      eventbridgeSdk2
    )

    // exclusions
    val exclusions = Seq(
      "org.apache.tomcat.embed" % "tomcat-embed-core"
    )
  }
}<|MERGE_RESOLUTION|>--- conflicted
+++ resolved
@@ -69,13 +69,8 @@
     val collectorPayload = "0.0.0"
     val schemaSniffer = "0.0.0"
 
-<<<<<<< HEAD
     val awsSdk = "1.12.656"
-    val gcpSdk = "2.32.1"
-=======
-    val awsSdk = "1.12.651"
     val gcpSdk = "2.33.0"
->>>>>>> fca31ea2
     val awsSdk2 = "2.23.17"
     val kinesisClient2 = "2.4.3"
     val kafka = "7.5.3-ce"
