/*
 * Copyright (c) 2014 Snowplow Analytics Ltd. All rights reserved.
 *
 * This program is licensed to you under the Apache License Version 2.0,
 * and you may not use this file except in compliance with the Apache License Version 2.0.
 * You may obtain a copy of the Apache License Version 2.0 at http://www.apache.org/licenses/LICENSE-2.0.
 *
 * Unless required by applicable law or agreed to in writing,
 * software distributed under the Apache License Version 2.0 is distributed on an
 * "AS IS" BASIS, WITHOUT WARRANTIES OR CONDITIONS OF ANY KIND, either express or implied.
 * See the Apache License Version 2.0 for the specific language governing permissions and limitations there under.
 */
package com.snowplowanalytics
package snowplow
package enrich
package common
package enrichments
package registry

// Java
import java.net.URI
import java.lang.{Byte => JByte}

// Scalaz
import scalaz._
import Scalaz._

// json4s
import org.json4s.jackson.JsonMethods.parse

// Iglu
import com.snowplowanalytics.iglu.client.SchemaKey

// Specs2
import org.specs2.mutable.Specification
import org.specs2.scalaz.ValidationMatchers

/**
 * Tests enrichmentConfigs
 */
class EnrichmentConfigsSpec extends Specification with ValidationMatchers {

  "Parsing a valid anon_ip enrichment JSON" should {
    "successfully construct an AnonIpEnrichment case class" in {

      val ipAnonJson = parse("""{
        "enabled": true,
        "parameters": {
          "anonOctets": 2
        }
      }""")

      val schemaKey = SchemaKey("com.snowplowanalytics.snowplow", "anon_ip", "jsonschema", "1-0-0")

      val result = AnonIpEnrichment.parse(ipAnonJson, schemaKey)
      result must beSuccessful(AnonIpEnrichment(AnonOctets(2)))

    }
  }

  "Parsing a valid ip_lookups enrichment JSON" should {
    "successfully construct a GeoIpEnrichment case class" in {

      val ipToGeoJson = parse("""{
        "enabled": true,
        "parameters": {
          "geo": {
            "database": "GeoIPCity.dat",
            "uri": "http://snowplow-hosted-assets.s3.amazonaws.com/third-party/maxmind"
          },
          "isp": {
            "database": "GeoIPISP.dat",
            "uri": "http://snowplow-hosted-assets.s3.amazonaws.com/third-party/maxmind"            
          }
        }
      }""")

      val schemaKey = SchemaKey("com.snowplowanalytics.snowplow", "ip_lookups", "jsonschema", "1-0-0")

      val expected = IpLookupsEnrichment(Some("geo", new URI("http://snowplow-hosted-assets.s3.amazonaws.com/third-party/maxmind/GeoIPCity.dat"), "GeoIPCity.dat"),
                                         Some("isp", new URI("http://snowplow-hosted-assets.s3.amazonaws.com/third-party/maxmind/GeoIPISP.dat"), "GeoIPISP.dat"),
                                         None, None, None, true)

      val result = IpLookupsEnrichment.parse(ipToGeoJson, schemaKey, true)
      result must beSuccessful(expected)

    }
  }

  "Parsing a valid referer_parser enrichment JSON" should {
    "successfully construct a RefererParserEnrichment case class" in {

      val refererParserJson = parse("""{
        "enabled": true,
        "parameters": {
          "internalDomains": [
            "www.subdomain1.snowplowanalytics.com", 
            "www.subdomain2.snowplowanalytics.com"
          ]
        }
      }""")

      val schemaKey = SchemaKey("com.snowplowanalytics.snowplow", "referer_parser", "jsonschema", "1-0-0")

      val expected = RefererParserEnrichment(List("www.subdomain1.snowplowanalytics.com", "www.subdomain2.snowplowanalytics.com"))

      val result = RefererParserEnrichment.parse(refererParserJson, schemaKey)
      result must beSuccessful(expected)

    }      
  }

  "Parsing a valid campaign_attribution enrichment JSON" should {
    "successfully construct a CampaignAttributionEnrichment case class" in {

      val campaignAttributionEnrichmentJson = parse("""{
        "enabled": true,
        "parameters": {
          "mapping": "static",
          "fields": {
            "mktMedium": ["utm_medium", "medium"],
            "mktSource": ["utm_source", "source"],
            "mktTerm": ["utm_term"],
            "mktContent": [],
            "mktCampaign": ["utm _ campaign", "CID", "legacy-campaign!?-`@#$%^&*()=\\][}{/.,<>~|"],
            "mktClickId": {
              "customclid": "Custom",
              "gclid": "Override"
            }
          }
        }
      }""")

      val schemaKey = SchemaKey("com.snowplowanalytics.snowplow", "campaign_attribution", "jsonschema", "1-0-0")

      val expected = CampaignAttributionEnrichment(
        List("utm_medium", "medium"),
        List("utm_source", "source"),
        List("utm_term"),
        List(),
        List("utm _ campaign", "CID", "legacy-campaign!?-`@#$%^&*()=\\][}{/.,<>~|"),
        List(
          "gclid" -> "Override",
          "msclkid" -> "Microsoft",
          "dclid" -> "DoubleClick",
          "customclid" -> "Custom"
        )
      )

      val result = CampaignAttributionEnrichment.parse(campaignAttributionEnrichmentJson, schemaKey)
      result must beSuccessful(expected)

    }      
  }

<<<<<<< HEAD
  "Parsing a valid user_agent_utils_config enrichment JSON" should {
    "successfully construct a UserAgentUtilsEnrichment case object" in {

      val  userAgentUtilsEnrichmentJson = parse("""{
        "enabled": true,
        "parameters": {
        }
      }""")

      val schemaKey = SchemaKey("com.snowplowanalytics.snowplow", "user_agent_utils_config", "jsonschema", "1-0-0")

      val result = UserAgentUtilsEnrichmentConfig.parse(userAgentUtilsEnrichmentJson, schemaKey)
      result must beSuccessful(UserAgentUtilsEnrichment)

    }
  }

    "Parsing a valid ua_parser_config enrichment JSON" should {
    "successfully construct a UaParserEnrichment case object" in {

      val  uaParserEnrichmentJson = parse("""{
        "enabled": true,
        "parameters": {
        }
      }""")

      val schemaKey = SchemaKey("com.snowplowanalytics.snowplow", "ua_parser_config", "jsonschema", "1-0-0")

      val result = UaParserEnrichmentConfig.parse(uaParserEnrichmentJson, schemaKey)
      result must beSuccessful(UaParserEnrichment)

    }
  }

}
=======
  "Converting Currency a valid currency_convert_config enrichment JSON" should {
    "successfully construct a CurrencyConversionEnrichment case object" in {

      val  currencyConversionEnrichmentJson = parse("""{
        "enabled": true,
        "parameters": {
          "apiKey": "",
          "baseCurrency": "EUR",
          "rateAt": "EOD_PRIOR"
        }
      }""")

      val schemaKey = SchemaKey("com.snowplowanalytics.snowplow", "currency_conversion_config", "jsonschema", "1-0-0") 

      val result = CurrencyConversionEnrichmentConfig.parse(currencyConversionEnrichmentJson, schemaKey)
      result must beSuccessful(CurrencyConversionEnrichment("", "EUR", "EOD_PRIOR"))

    }      
  }
}
>>>>>>> 00cd18ef
<|MERGE_RESOLUTION|>--- conflicted
+++ resolved
@@ -153,7 +153,6 @@
     }      
   }
 
-<<<<<<< HEAD
   "Parsing a valid user_agent_utils_config enrichment JSON" should {
     "successfully construct a UserAgentUtilsEnrichment case object" in {
 
@@ -188,26 +187,23 @@
     }
   }
 
-}
-=======
   "Converting Currency a valid currency_convert_config enrichment JSON" should {
     "successfully construct a CurrencyConversionEnrichment case object" in {
 
       val  currencyConversionEnrichmentJson = parse("""{
         "enabled": true,
         "parameters": {
-          "apiKey": "",
+          "apiKey": "---",
           "baseCurrency": "EUR",
           "rateAt": "EOD_PRIOR"
         }
       }""")
 
-      val schemaKey = SchemaKey("com.snowplowanalytics.snowplow", "currency_conversion_config", "jsonschema", "1-0-0") 
+      val schemaKey = SchemaKey("com.snowplowanalytics.snowplow", "currency_conversion_config", "jsonschema", "1-0-0")
 
       val result = CurrencyConversionEnrichmentConfig.parse(currencyConversionEnrichmentJson, schemaKey)
-      result must beSuccessful(CurrencyConversionEnrichment("", "EUR", "EOD_PRIOR"))
-
-    }      
-  }
-}
->>>>>>> 00cd18ef
+      result must beSuccessful(CurrencyConversionEnrichment("---", "EUR", "EOD_PRIOR"))
+
+    }
+  }
+}