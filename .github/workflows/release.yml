name: release

on:
  push:
    tags:
      - '*'
    branches:
      - 'snapshot/**'

permissions:
  contents: write # to publish artifacts
  packages: write # to publish ghcr.io images

jobs:
  github_release:
    if: startsWith(github.ref, 'refs/tags/')
    runs-on: ubuntu-latest
    steps:
      - uses: actions/checkout@v4
      - uses: coursier/cache-action@v6
      - name: Set up JDK
        uses: actions/setup-java@v3
        with:
          java-version: 11
          distribution: 'corretto'
      - name: Get current version
        id: ver
        run: echo "project_version=${GITHUB_REF#refs/*/}" >> $GITHUB_OUTPUT
      - name: Assemble fat jars
        run: |
          sbt "project pubsub; set assembly / test := {}; assembly" \
              "project kinesis; set assembly / test := {}; assembly" \
              "project eventbridge; set assembly / test := {}; assembly" \
              "project kafka; set assembly / test := {}; assembly" \
              "project nsq; set assembly / test := {}; assembly"
      - name: Create GitHub release and attach artifacts
        uses: softprops/action-gh-release@v1
        with:
          draft: true
<<<<<<< HEAD
          prerelease: ${{ contains(steps.ver.outputs.project_version, 'rc') }}
          name: ${{ steps.ver.outputs.project_version }}
          tag_name: ${{ steps.ver.outputs.project_version }}
          files: |
            modules/pubsub/target/scala-2.12/opensnowcat-enrich-pubsub-${{ steps.ver.outputs.project_version }}.jar
            modules/kinesis/target/scala-2.12/opensnowcat-enrich-kinesis-${{ steps.ver.outputs.project_version }}.jar
            modules/eventbridge/target/scala-2.12/opensnowcat-enrich-eventbridge-${{ steps.ver.outputs.project_version }}.jar
            modules/kafka/target/scala-2.12/opensnowcat-enrich-kafka-${{ steps.ver.outputs.project_version }}.jar
            modules/nsq/target/scala-2.12/opensnowcat-enrich-nsq-${{ steps.ver.outputs.project_version }}.jar
=======
          prerelease: ${{ contains(steps.ver.outputs.tag, 'rc') }}
          name: ${{ steps.ver.outputs.tag }}
          tag_name: ${{ steps.ver.outputs.tag }}
          files: |
            modules/pubsub/target/scala-2.12/opensnowcat-enrich-pubsub-${{ steps.ver.outputs.tag }}.jar
            modules/kinesis/target/scala-2.12/opensnowcat-enrich-kinesis-${{ steps.ver.outputs.tag }}.jar
            modules/eventbridge/target/scala-2.12/opensnowcat-enrich-eventbridge-${{ steps.ver.outputs.tag }}.jar
            modules/kafka/target/scala-2.12/opensnowcat-enrich-kafka-${{ steps.ver.outputs.tag }}.jar
            modules/nsq/target/scala-2.12/opensnowcat-enrich-nsq-${{ steps.ver.outputs.tag }}.jar
>>>>>>> 3090940f
        env:
          GITHUB_TOKEN: ${{ secrets.GITHUB_TOKEN }}


  publish_docker:
    if: startsWith(github.ref, 'refs/tags/') || startsWith(github.ref, 'refs/heads/snapshot')
    runs-on: ubuntu-latest
    strategy:
      matrix:
        app:
          - pubsub
          - kinesis
          - eventbridge
          - kafka
          - nsq
        include:
          - suffix: ""
    steps:
      - uses: actions/checkout@v4
        if: startsWith(github.ref, 'refs/tags/')
      - name: Checkout with history for version info
        uses: actions/checkout@v4
        if: startsWith(github.ref, 'refs/heads/snapshot')
        with:
          fetch-depth: 0
      - uses: coursier/cache-action@v6

      - name: Set up JDK
        uses: actions/setup-java@v3
        with:
          java-version: 11
          distribution: 'corretto'

      - name: Get current version
        if: startsWith(github.ref, 'refs/tags/')
        id: ver
        run: echo "project_version=${GITHUB_REF#refs/*/}" >> $GITHUB_OUTPUT

      - name: Get current version (snapshot)
        if: startsWith(github.ref, 'refs/heads/snapshot')
        id: ver-snapshot
        run: |
          export SNAPSHOT_VERSION=$(sbt common/version -Dsbt.log.noformat=true | grep 'SNAPSHOT' | awk '{ print $2 }')
<<<<<<< HEAD
          echo "::set-output name=project_version::$SNAPSHOT_VERSION"
=======
          echo "::set-output name=tag::$SNAPSHOT_VERSION"
>>>>>>> 3090940f

      - name: Get app package name
        id: packageName
        run: |
          export PACKAGE_NAME=$(sbt "project ${{ matrix.app }}" dockerAlias -Dsbt.log.noformat=true | sed -n '/\[info\]/ s/\[info\] //p' | tail -1 | tr -d '\n' | sed 's/snowplow/opensnowcat/' | cut -d":" -f1)
          echo "::set-output name=package_name::$PACKAGE_NAME"

      - name: Get app base directory
        id: baseDirectory
        run: |
          export BASE_DIRECTORY=$(sbt "project ${{ matrix.app }}" baseDirectory -Dsbt.log.noformat=true | sed -n '/\[info\]/ s/\[info\] //p' | tail -1 | tr -d '\n')
          echo "::set-output name=directory::$BASE_DIRECTORY"

      - name: Get app base directory (distroless)
        id: baseDirectoryDistroless
        run: |
          export BASE_DIRECTORY_DISTROLESS=$(sbt "project ${{ matrix.app }}Distroless" baseDirectory -Dsbt.log.noformat=true | sed -n '/\[info\]/ s/\[info\] //p' | tail -1 | tr -d '\n')
          echo "::set-output name=directory::$BASE_DIRECTORY_DISTROLESS"

      - name: Stage the Docker build
        run: sbt "project ${{ matrix.app }}" docker:stage

      - name: Stage the Docker distroless build
        run: sbt "project ${{ matrix.app }}Distroless" docker:stage

      - name: Docker metadata
        id: meta
        uses: docker/metadata-action@v3
        with:
          images: ${{ steps.packageName.outputs.package_name }}
          tags: |
<<<<<<< HEAD
            type=raw,value=latest,enable=${{ !contains(steps.ver.outputs.project_version, 'rc') && !contains(steps.ver-snapshot.outputs.project_version, 'SNAPSHOT' )}}
            type=raw,value=latest-focal,enable=${{ !contains(steps.ver.outputs.project_version, 'rc') && !contains(steps.ver-snapshot.outputs.project_version, 'SNAPSHOT' )}}
            type=raw,value=${{ steps.ver.outputs.project_version }},enable=${{ !contains(steps.ver.outputs.project_version, 'SNAPSHOT') && steps.ver.outputs.project_version != '' }}
            type=raw,value=${{ steps.ver.outputs.project_version }}-focal,enable=${{ !contains(steps.ver.outputs.project_version, 'SNAPSHOT') && steps.ver.outputs.project_version!= '' }}
            type=raw,value=${{ steps.ver-snapshot.outputs.project_version }},enable=${{ contains(steps.ver-snapshot.outputs.project_version, 'SNAPSHOT') }}
            type=raw,value=${{ steps.ver-snapshot.outputs.project_version }}-focal,enable=${{ contains(steps.ver-snapshot.outputs.project_version, 'SNAPSHOT') }}
=======
            type=raw,value=latest,enable=${{ !contains(steps.ver.outputs.tag, 'rc') && !contains(steps.ver-snapshot.outputs.tag, 'SNAPSHOT' )}}
            type=raw,value=latest-focal,enable=${{ !contains(steps.ver.outputs.tag, 'rc') && !contains(steps.ver-snapshot.outputs.tag, 'SNAPSHOT' )}}
            type=raw,value=${{ steps.ver.outputs.tag }},enable=${{ !contains(steps.ver.outputs.tag, 'SNAPSHOT') && steps.ver.outputs.tag != '' }}
            type=raw,value=${{ steps.ver.outputs.tag }}-focal,enable=${{ !contains(steps.ver.outputs.tag, 'SNAPSHOT') && steps.ver.outputs.tag != '' }}
            type=raw,value=${{ steps.ver-snapshot.outputs.tag }},enable=${{ contains(steps.ver-snapshot.outputs.tag, 'SNAPSHOT') }}
            type=raw,value=${{ steps.ver-snapshot.outputs.tag }}-focal,enable=${{ contains(steps.ver-snapshot.outputs.tag, 'SNAPSHOT') }}
>>>>>>> 3090940f
          flavor: |
            latest=false

      - name: Docker metadata distroless
        id: distroless-meta
        uses: docker/metadata-action@v3
        with:
          images: ${{ steps.packageName.outputs.package_name }}
          tags: |
<<<<<<< HEAD
            type=raw,value=latest-distroless,enable=${{ !contains(steps.ver.outputs.project_version, 'rc') && !contains(steps.ver-snapshot.outputs.project_version, 'SNAPSHOT' )}}
            type=raw,value=${{ steps.ver.outputs.project_version }}-distroless,enable=${{ !contains(steps.ver.outputs.project_version, 'SNAPSHOT') && steps.ver.outputs.project_version != '' }}
            type=raw,value=${{ steps.ver-snapshot.outputs.project_version }}-distroless,enable=${{ contains(steps.ver-snapshot.outputs.project_version, 'SNAPSHOT') }}
=======
            type=raw,value=latest-distroless,enable=${{ !contains(steps.ver.outputs.tag, 'rc') && !contains(steps.ver-snapshot.outputs.tag, 'SNAPSHOT' )}}
            type=raw,value=${{ steps.ver.outputs.tag }}-distroless,enable=${{ !contains(steps.ver.outputs.tag, 'SNAPSHOT') && steps.ver.outputs.tag != '' }}
            type=raw,value=${{ steps.ver-snapshot.outputs.tag }}-distroless,enable=${{ contains(steps.ver-snapshot.outputs.tag, 'SNAPSHOT') }}
>>>>>>> 3090940f
          flavor: |
            latest=false

      - name: Set up QEMU
        uses: docker/setup-qemu-action@v3

      - name: Set up Docker Buildx
        uses: docker/setup-buildx-action@v3

      - name: Login to DockerHub
        uses: docker/login-action@v3
        with:
          username: ${{ secrets.DOCKER_USERNAME }}
          password: ${{ secrets.DOCKER_PASSWORD }}

#      TODO: login to push images to GitHub Container Registry
#      - name: Login to GitHub Container Registry
#        uses: docker/login-action@v3
#        with:
#          registry: ghcr.io
#          username: ${{ github.actor }}
#          password: ${{ secrets.GITHUB_TOKEN }}

      - name: Push image
        uses: docker/build-push-action@v2
        with:
          context: ${{ steps.baseDirectory.outputs.directory }}/target/docker/stage
          file: ${{ steps.baseDirectory.outputs.directory }}/target/docker/stage/Dockerfile
          platforms: linux/amd64,linux/arm64/v8
          push: true
          tags: ${{ steps.meta.outputs.tags }}
#          TODO: tags to push images to GitHub Container Registry
#          tags: |
#            ghcr.io/${{ github.repository }}/opensnowcat-enrich-${{ matrix.app }}${{ matrix.suffix }}:latest
#            ghcr.io/${{ github.repository }}/opensnowcat-enrich-${{ matrix.app }}${{ matrix.suffix }}:latest-focal
#            ghcr.io/${{ github.repository }}/opensnowcat-enrich-${{ matrix.app }}${{ matrix.suffix }}:${{ steps.ver.outputs.project_version }}
#            ghcr.io/${{ github.repository }}/opensnowcat-enrich-${{ matrix.app }}${{ matrix.suffix }}:${{ steps.ver.outputs.project_version }}-focal

      - name: Push distroless image
        uses: docker/build-push-action@v2
        with:
          context: ${{ steps.baseDirectoryDistroless.outputs.directory }}/target/docker/stage
          file: ${{ steps.baseDirectoryDistroless.outputs.directory }}/target/docker/stage/Dockerfile
          platforms: linux/amd64,linux/arm64/v8
          push: true
          tags: ${{ steps.distroless-meta.outputs.tags }}
#          TODO: tags to push images to GitHub Container Registry
#          tags: |
#            ghcr.io/${{ github.repository }}/opensnowcat-enrich-${{ matrix.app }}${{ matrix.suffix }}:latest-distroless
#            ghcr.io/${{ github.repository }}/opensnowcat-enrich-${{ matrix.app }}${{ matrix.suffix }}:${{ steps.ver.outputs.project_version }}-distroless

# TODO: Enable me when sonatype is configured
#  publish_sce:
#    if: startsWith(github.ref, 'refs/tags/')
#    runs-on: ubuntu-latest
#    steps:
#    - uses: actions/checkout@v2
#    - uses: coursier/cache-action@v6
#    - name: Set up JDK 11
#      uses: actions/setup-java@v1
#      with:
#        java-version: 11
#    - name: Deploy SCE on Maven Central
#      run: sbt "project common" ci-release
#      env:
#        PGP_PASSPHRASE: ${{ secrets.SONA_PGP_PASSPHRASE }}
#        PGP_SECRET: ${{ secrets.SONA_PGP_SECRET }}
#        SONATYPE_USERNAME: ${{ secrets.SONA_USER }}
#        SONATYPE_PASSWORD: ${{ secrets.SONA_PASS }}<|MERGE_RESOLUTION|>--- conflicted
+++ resolved
@@ -37,7 +37,6 @@
         uses: softprops/action-gh-release@v1
         with:
           draft: true
-<<<<<<< HEAD
           prerelease: ${{ contains(steps.ver.outputs.project_version, 'rc') }}
           name: ${{ steps.ver.outputs.project_version }}
           tag_name: ${{ steps.ver.outputs.project_version }}
@@ -47,17 +46,6 @@
             modules/eventbridge/target/scala-2.12/opensnowcat-enrich-eventbridge-${{ steps.ver.outputs.project_version }}.jar
             modules/kafka/target/scala-2.12/opensnowcat-enrich-kafka-${{ steps.ver.outputs.project_version }}.jar
             modules/nsq/target/scala-2.12/opensnowcat-enrich-nsq-${{ steps.ver.outputs.project_version }}.jar
-=======
-          prerelease: ${{ contains(steps.ver.outputs.tag, 'rc') }}
-          name: ${{ steps.ver.outputs.tag }}
-          tag_name: ${{ steps.ver.outputs.tag }}
-          files: |
-            modules/pubsub/target/scala-2.12/opensnowcat-enrich-pubsub-${{ steps.ver.outputs.tag }}.jar
-            modules/kinesis/target/scala-2.12/opensnowcat-enrich-kinesis-${{ steps.ver.outputs.tag }}.jar
-            modules/eventbridge/target/scala-2.12/opensnowcat-enrich-eventbridge-${{ steps.ver.outputs.tag }}.jar
-            modules/kafka/target/scala-2.12/opensnowcat-enrich-kafka-${{ steps.ver.outputs.tag }}.jar
-            modules/nsq/target/scala-2.12/opensnowcat-enrich-nsq-${{ steps.ver.outputs.tag }}.jar
->>>>>>> 3090940f
         env:
           GITHUB_TOKEN: ${{ secrets.GITHUB_TOKEN }}
 
@@ -101,11 +89,7 @@
         id: ver-snapshot
         run: |
           export SNAPSHOT_VERSION=$(sbt common/version -Dsbt.log.noformat=true | grep 'SNAPSHOT' | awk '{ print $2 }')
-<<<<<<< HEAD
           echo "::set-output name=project_version::$SNAPSHOT_VERSION"
-=======
-          echo "::set-output name=tag::$SNAPSHOT_VERSION"
->>>>>>> 3090940f
 
       - name: Get app package name
         id: packageName
@@ -137,21 +121,12 @@
         with:
           images: ${{ steps.packageName.outputs.package_name }}
           tags: |
-<<<<<<< HEAD
             type=raw,value=latest,enable=${{ !contains(steps.ver.outputs.project_version, 'rc') && !contains(steps.ver-snapshot.outputs.project_version, 'SNAPSHOT' )}}
             type=raw,value=latest-focal,enable=${{ !contains(steps.ver.outputs.project_version, 'rc') && !contains(steps.ver-snapshot.outputs.project_version, 'SNAPSHOT' )}}
             type=raw,value=${{ steps.ver.outputs.project_version }},enable=${{ !contains(steps.ver.outputs.project_version, 'SNAPSHOT') && steps.ver.outputs.project_version != '' }}
-            type=raw,value=${{ steps.ver.outputs.project_version }}-focal,enable=${{ !contains(steps.ver.outputs.project_version, 'SNAPSHOT') && steps.ver.outputs.project_version!= '' }}
+            type=raw,value=${{ steps.ver.outputs.project_version }}-focal,enable=${{ !contains(steps.ver.outputs.project_version, 'SNAPSHOT') && steps.ver.outputs.project_version != '' }}
             type=raw,value=${{ steps.ver-snapshot.outputs.project_version }},enable=${{ contains(steps.ver-snapshot.outputs.project_version, 'SNAPSHOT') }}
             type=raw,value=${{ steps.ver-snapshot.outputs.project_version }}-focal,enable=${{ contains(steps.ver-snapshot.outputs.project_version, 'SNAPSHOT') }}
-=======
-            type=raw,value=latest,enable=${{ !contains(steps.ver.outputs.tag, 'rc') && !contains(steps.ver-snapshot.outputs.tag, 'SNAPSHOT' )}}
-            type=raw,value=latest-focal,enable=${{ !contains(steps.ver.outputs.tag, 'rc') && !contains(steps.ver-snapshot.outputs.tag, 'SNAPSHOT' )}}
-            type=raw,value=${{ steps.ver.outputs.tag }},enable=${{ !contains(steps.ver.outputs.tag, 'SNAPSHOT') && steps.ver.outputs.tag != '' }}
-            type=raw,value=${{ steps.ver.outputs.tag }}-focal,enable=${{ !contains(steps.ver.outputs.tag, 'SNAPSHOT') && steps.ver.outputs.tag != '' }}
-            type=raw,value=${{ steps.ver-snapshot.outputs.tag }},enable=${{ contains(steps.ver-snapshot.outputs.tag, 'SNAPSHOT') }}
-            type=raw,value=${{ steps.ver-snapshot.outputs.tag }}-focal,enable=${{ contains(steps.ver-snapshot.outputs.tag, 'SNAPSHOT') }}
->>>>>>> 3090940f
           flavor: |
             latest=false
 
@@ -161,15 +136,9 @@
         with:
           images: ${{ steps.packageName.outputs.package_name }}
           tags: |
-<<<<<<< HEAD
             type=raw,value=latest-distroless,enable=${{ !contains(steps.ver.outputs.project_version, 'rc') && !contains(steps.ver-snapshot.outputs.project_version, 'SNAPSHOT' )}}
-            type=raw,value=${{ steps.ver.outputs.project_version }}-distroless,enable=${{ !contains(steps.ver.outputs.project_version, 'SNAPSHOT') && steps.ver.outputs.project_version != '' }}
+            type=raw,value=${{ steps.ver.outputs.project_version}}-distroless,enable=${{ !contains(steps.ver.outputs.project_version, 'SNAPSHOT') && steps.ver.outputs.project_version != '' }}
             type=raw,value=${{ steps.ver-snapshot.outputs.project_version }}-distroless,enable=${{ contains(steps.ver-snapshot.outputs.project_version, 'SNAPSHOT') }}
-=======
-            type=raw,value=latest-distroless,enable=${{ !contains(steps.ver.outputs.tag, 'rc') && !contains(steps.ver-snapshot.outputs.tag, 'SNAPSHOT' )}}
-            type=raw,value=${{ steps.ver.outputs.tag }}-distroless,enable=${{ !contains(steps.ver.outputs.tag, 'SNAPSHOT') && steps.ver.outputs.tag != '' }}
-            type=raw,value=${{ steps.ver-snapshot.outputs.tag }}-distroless,enable=${{ contains(steps.ver-snapshot.outputs.tag, 'SNAPSHOT') }}
->>>>>>> 3090940f
           flavor: |
             latest=false
 
